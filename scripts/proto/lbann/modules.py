--- conflicted
+++ resolved
@@ -187,12 +187,8 @@
         self.weights = list(_make_iterable(weights))
         self.name = (name
                      if name
-<<<<<<< HEAD
-                     else 'convmodule{0}'.format(ConvolutionNdModule.global_count))
+                     else 'convmodule{0}'.format(ConvolutionModule.global_count))
         self.parallel_strategy = parallel_strategy
-=======
-                     else 'convmodule{0}'.format(ConvolutionModule.global_count))
->>>>>>> 45307eb0
 
         # Initialize weights
         # Note: If weights are not provided, kernel weights are

"""Base class for neural network modules.

This also contains modules for fully-connected and convolution layers.

"""
import abc
import lbann
from lbann.util import make_iterable

class Module(abc.ABC):
    """Base class for neural network modules.

    A module is a pattern of layers that can be added to a layer
    graph, possibly multiple times. The pattern typically takes a set
    of input layers and obtains a set of output layers.

    """

    def forward(self, *args, **kwargs):
        """Apply module pattern.

        A module pattern typically takes a set of `Layer`s as input
        and returns a set of `Layer`s.

        """
        # Should be overridden in all sub-classes
        raise NotImplementedError

    def __call__(self, *args, **kwargs):
        """Apply module mattern to `input`.

        Syntatic sugar around `forward` function.

        """
        return self.forward(*args, **kwargs)

class FullyConnectedModule(Module):
    """Basic block for fully-connected neural networks.

    Applies a dense linearity and a nonlinear activation function.

    """

    global_count = 0  # Static counter, used for default names

<<<<<<< HEAD
    def __init__(self, size, bias=True, weights=[], activation=None,
                 name=None, data_layout='data_parallel', parallel_strategy={}):
=======
    def __init__(self,
                 size,
                 bias=True,
                 transpose=False,
                 weights=[],
                 activation=None,
                 name=None,
                 data_layout='data_parallel'):
>>>>>>> d2962748
        """Initialize fully-connected module.

        Args:
            size (int): Size of output tensor.
            activation (type): Layer class for activation function.
            bias (bool): Whether to apply bias after linearity.
            transpose (bool): Whether to apply transpose of weights
                matrix.
            weights (`Weights` or iterator of `Weights`): Weights in
                fully-connected layer. There are at most two: the
                matrix and the bias. If weights are not provided, the
                matrix will be initialized with He normal
                initialization and the bias with zeros.
            name (str): Default name is in the form 'fcmodule<index>'.
            data_layout (str): Data layout.

        """
        super().__init__()
        FullyConnectedModule.global_count += 1
        self.instance = 0
        self.size = size
        self.bias = bias
        self.transpose = transpose
        self.name = (name
                     if name
                     else 'fcmodule{0}'.format(FullyConnectedModule.global_count))
        self.data_layout = data_layout
        self.parallel_strategy = parallel_strategy

        # Initialize weights
        # Note: If weights are not provided, matrix weights are
        # initialized with He normal scheme and bias weights are
        # initialized with zeros.
        self.weights = list(make_iterable(weights))
        if len(self.weights) > 2:
            raise ValueError('`FullyConnectedModule` has '
                             'at most two weights, '
                             'but got {0}'.format(len(self.weights)))
        if len(self.weights) == 0:
            self.weights.append(
                lbann.Weights(initializer=lbann.HeNormalInitializer(),
                              name=self.name+'_matrix'))
        if len(self.weights) == 1:
            self.weights.append(
                lbann.Weights(initializer=lbann.ConstantInitializer(value=0.0),
                              name=self.name+'_bias'))

        # Initialize activation layer
        self.activation = None
        if activation:
            if isinstance(activation, type):
                self.activation = activation
            else:
                self.activation = type(activation)
            if not issubclass(self.activation, lbann.Layer):
                raise ValueError('activation must be a layer')

    def forward(self, x):
        self.instance += 1
        name = '{0}_instance{1}'.format(self.name, self.instance)
        y = lbann.FullyConnected(x,
                                 weights=self.weights,
                                 name=(name+'_fc' if self.activation else name),
                                 data_layout=self.data_layout,
                                 num_neurons=self.size,
                                 has_bias=self.bias,
<<<<<<< HEAD
                                 parallel_strategy=self.parallel_strategy)
=======
                                 transpose=self.transpose)
>>>>>>> d2962748
        if self.activation:
            return self.activation(y,
                                   name=name+'_activation',
                                   data_layout=self.data_layout,
                                   parallel_strategy=self.parallel_strategy)
        else:
            return y

class ConvolutionModule(Module):
    """Basic block for convolutional neural networks.

    Applies a convolution and a nonlinear activation function.

    """

    global_count = 0  # Static counter, used for default names

    def __init__(self, num_dims,
                 out_channels, kernel_size,
                 stride=1, padding=0, dilation=1, groups=1, bias=True,
                 weights=[], activation=None, name=None, transpose=False,
                 parallel_strategy={}):
        """Initialize convolution module.

        Args:
            num_dims (int): Number of dimensions.
            out_channels (int): Number of output channels, i.e. number
                of filters.
            kernel_size (int): Size of convolution kernel.
            stride (int): Convolution stride.
            padding (int): Convolution padding.
            dilation (int): Convolution dilation.
            groups (int): Number of convolution groups.
            bias (bool): Whether to apply channel-wise bias after
                convolution.
            weights (`Weights` or iterator of `Weights`): Weights in
                convolution layer. There are at most two: the kernel
                and the bias. If weights are not provided, the kernel
                will be initialized with He normal initialization and
                the bias with zeros.
            name (str): Default name is in the form 'convmodule<index>'.
            transpose (bool): If true call deconvolution (or convolution
                         transpose)
        """
        super().__init__()
        ConvolutionModule.global_count += 1
        self.instance = 0
        self.num_dims = num_dims
        self.out_channels = out_channels
        self.kernel_size = kernel_size
        self.stride = stride
        self.padding = padding
        self.dilation = dilation
        self.groups = groups
        self.bias = bias
        self.weights = list(make_iterable(weights))
        self.name = (name
                     if name
                     else 'convmodule{0}'.format(ConvolutionModule.global_count))
        self.transpose = transpose
        self.parallel_strategy = parallel_strategy

        # Initialize weights
        # Note: If weights are not provided, kernel weights are
        # initialized with He normal scheme and bias weights are
        # initialized with zeros.
        self.weights = list(make_iterable(weights))
        if len(self.weights) > 2:
            raise ValueError('`ConvolutionModule` has '
                             'at most two weights, '
                             'but got {0}'.format(len(self.weights)))
        if len(self.weights) == 0:
            self.weights.append(
                lbann.Weights(initializer=lbann.HeNormalInitializer(),
                              name=self.name+'_kernel'))
        if len(self.weights) == 1:
            self.weights.append(
                lbann.Weights(initializer=lbann.ConstantInitializer(value=0.0),
                              name=self.name+'_bias'))

        # Initialize activation layer
        self.activation = None
        if activation:
            if isinstance(activation, type):
                self.activation = activation
            else:
                self.activation = type(activation)
            if not issubclass(self.activation, lbann.Layer):
                raise ValueError('activation must be a layer')

    def forward(self, x):
        self.instance += 1
        name = '{0}_instance{1}'.format(self.name, self.instance)
        if(self.transpose):
          y = lbann.Deconvolution(x,
                              weights=self.weights,
                              name=(name+'_deconv' if self.activation else name),
                              num_dims=self.num_dims,
                              num_output_channels=self.out_channels,
                              has_vectors=False,
                              conv_dims_i=self.kernel_size,
                              conv_pads_i=self.padding,
                              conv_strides_i=self.stride,
                              conv_dilations_i=self.dilation,
                              num_groups=self.groups,
                              has_bias=self.bias,
                              parallel_strategy=self.parallel_strategy)
        else:
          y = lbann.Convolution(x,
                              weights=self.weights,
                              name=(name+'_conv' if self.activation else name),
                              num_dims=self.num_dims,
                              num_output_channels=self.out_channels,
                              has_vectors=False,
                              conv_dims_i=self.kernel_size,
                              conv_pads_i=self.padding,
                              conv_strides_i=self.stride,
                              conv_dilations_i=self.dilation,
                              num_groups=self.groups,
                              has_bias=self.bias,
                              parallel_strategy=self.parallel_strategy)
        if self.activation:
            return self.activation(y, name=name+'_activation',
                                   parallel_strategy=self.parallel_strategy)
        else:
            return y

class Convolution2dModule(ConvolutionModule):
    """Basic block for 2D convolutional neural networks.

    Applies a convolution and a nonlinear activation function.
    This is a wrapper class for ConvolutionModule.
    """

    def __init__(self, *args, **kwargs):
        super().__init__(2, *args, **kwargs)

class Convolution3dModule(ConvolutionModule):
    """Basic block for 3D convolutional neural networks.

    Applies a convolution and a nonlinear activation function.
    This is a wrapper class for ConvolutionModule.
    """

    def __init__(self, *args, **kwargs):
        super().__init__(3, *args, **kwargs)<|MERGE_RESOLUTION|>--- conflicted
+++ resolved
@@ -43,10 +43,6 @@
 
     global_count = 0  # Static counter, used for default names
 
-<<<<<<< HEAD
-    def __init__(self, size, bias=True, weights=[], activation=None,
-                 name=None, data_layout='data_parallel', parallel_strategy={}):
-=======
     def __init__(self,
                  size,
                  bias=True,
@@ -54,8 +50,8 @@
                  weights=[],
                  activation=None,
                  name=None,
-                 data_layout='data_parallel'):
->>>>>>> d2962748
+                 data_layout='data_parallel',
+                 parallel_strategy={}):
         """Initialize fully-connected module.
 
         Args:
@@ -122,11 +118,8 @@
                                  data_layout=self.data_layout,
                                  num_neurons=self.size,
                                  has_bias=self.bias,
-<<<<<<< HEAD
+                                 transpose=self.transpose,                                 
                                  parallel_strategy=self.parallel_strategy)
-=======
-                                 transpose=self.transpose)
->>>>>>> d2962748
         if self.activation:
             return self.activation(y,
                                    name=name+'_activation',

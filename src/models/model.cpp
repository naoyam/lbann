--- conflicted
+++ resolved
@@ -1443,32 +1443,20 @@
   for (El::Int i = 0; i < get_num_layers(); ++i) {
     auto &layer = get_layer(i);
     if (!layer.distconv_enabled()) continue;
-<<<<<<< HEAD
-    layer.dc().setup_fp_tensors();
-=======
     layer.get_distconv_adapter().setup_fp_tensors();
->>>>>>> a49b57ca
   }
   // Setup bp tensors in an reverse order
   for (El::Int i = get_num_layers() - 1; i >= 0; --i) {
     auto &layer = get_layer(i);
     if (!layer.distconv_enabled()) continue;
-<<<<<<< HEAD
-    layer.dc().setup_bp_tensors();
-=======
     layer.get_distconv_adapter().setup_bp_tensors();
->>>>>>> a49b57ca
   }
   // Final setup.
   auto workspace_capacity = dc::get_workspace_capacity();
   for (El::Int i = 0; i < get_num_layers(); ++i) {
     auto &layer = get_layer(i);
     if (!layer.distconv_enabled()) continue;
-<<<<<<< HEAD
-    layer.dc().setup_layer(workspace_capacity);
-=======
     layer.get_distconv_adapter().setup_layer(workspace_capacity);
->>>>>>> a49b57ca
   }
 }
 
@@ -1477,21 +1465,13 @@
   // Initialize the distributions and constraints
   for (El::Int i = 0; i < get_num_layers(); ++i) {
     if (!get_layer(i).distconv_enabled()) continue;
-<<<<<<< HEAD
-    get_layer(i).dc().setup_distributions(constraints);
-=======
     get_layer(i).get_distconv_adapter().setup_distributions(constraints);
->>>>>>> a49b57ca
   }
   // Add inter-layer distribution constraints
   for (El::Int i = 0; i < get_num_layers(); ++i) {
     if (!get_layer(i).distconv_enabled()) continue;
 
-<<<<<<< HEAD
-    get_layer(i).dc().impose_adjacent_overlap_constraints(constraints);
-=======
     get_layer(i).get_distconv_adapter().impose_adjacent_overlap_constraints(constraints);
->>>>>>> a49b57ca
   }
   constraints.find_valid_overlap();
 }
@@ -1502,17 +1482,10 @@
     const auto& layer = get_layer(i);
     if (layer.distconv_enabled()) {
       ss << layer.get_name()  << " disributions: "
-<<<<<<< HEAD
-         << "prev_activations: " << layer.dc().get_prev_activations_dist()
-         << ", activations: " << layer.dc().get_activations_dist()
-         << ", error_signals: " << layer.dc().get_error_signals_dist()
-         << ", prev_error_signals: " << layer.dc().get_prev_activations_dist()
-=======
          << "prev_activations: " << layer.get_distconv_adapter().get_prev_activations_dist()
          << ", activations: " << layer.get_distconv_adapter().get_activations_dist()
          << ", error_signals: " << layer.get_distconv_adapter().get_error_signals_dist()
          << ", prev_error_signals: " << layer.get_distconv_adapter().get_prev_activations_dist()
->>>>>>> a49b57ca
          << "\n";
     } else {
       ss << layer.get_name() << ": distconv disabled" << "\n";

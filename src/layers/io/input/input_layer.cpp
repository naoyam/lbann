--- conflicted
+++ resolved
@@ -26,11 +26,8 @@
 
 #define LBANN_INPUT_LAYER_INSTANTIATE
 #include "lbann/layers/io/input/input_layer.hpp"
-<<<<<<< HEAD
+#include "lbann/utils/profiling.hpp"
 #include "lbann/data_readers/data_reader_hdf5.hpp"
-=======
-#include "lbann/utils/profiling.hpp"
->>>>>>> e358f936
 
 namespace lbann {
 
@@ -38,18 +35,13 @@
 template <typename TensorDataType, typename T_io_buffer,
           data_layout T_layout, El::Device Dev>
 input_distconv_adapter<TensorDataType, T_io_buffer, T_layout, Dev>::
-<<<<<<< HEAD
-input_distconv_adapter(Layer& layer):  data_type_distconv_adapter<TensorDataType>(layer) {
-=======
 input_distconv_adapter(Layer& layer): data_type_distconv_adapter<TensorDataType>(layer),
                                       m_shuffle_required(true) {
->>>>>>> e358f936
   // Input data is only processed when its consumer layer is also
   // enabled for distconv
   for (int i = 0; i < layer.get_num_children(); ++i) {
     m_is_input_processed.push_back(layer.get_child_layers()[i]->distconv_enabled());
   }
-<<<<<<< HEAD
   auto &l = dynamic_cast<input_layer<
     TensorDataType, T_io_buffer, T_layout, Dev>&>(this->layer());
   // TODO: hdf5_reader is assumed to return a sub-sample partitioned
@@ -62,8 +54,6 @@
   // in all execution modes.
   auto training_dr = l.get_data_reader(execution_mode::training);
   m_shuffle_required = dynamic_cast<hdf5_reader*>(training_dr) == nullptr;
-=======
->>>>>>> e358f936
   if (m_shuffle_required) {
     m_shufflers.resize(layer.get_num_children());
   }

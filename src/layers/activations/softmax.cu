--- conflicted
+++ resolved
@@ -296,9 +296,8 @@
 #endif
   constexpr DataType zero = 0;
   constexpr DataType one = 1;
-<<<<<<< HEAD
-  const auto& local_input = get_local_prev_activations();
-  auto& local_output = get_local_activations();
+  const auto& local_input = dynamic_cast<const GPUMat&>(get_local_prev_activations());
+  auto& local_output = dynamic_cast<GPUMat&>(get_local_activations());
 
   cudnnSoftmaxMode_t cudnn_softmax_mode;
   switch(m_mode) {
@@ -312,10 +311,6 @@
       LBANN_ERROR("Unsupported softmax mode");
   }
 
-=======
-  const auto& local_input = dynamic_cast<const GPUMat&>(get_local_prev_activations());
-  auto& local_output = dynamic_cast<GPUMat&>(get_local_activations());
->>>>>>> f7d2fc52
   if (!local_input.IsEmpty()) {
     CHECK_CUDNN(cudnnSoftmaxForward(cudnn::get_handle(),
                                     CUDNN_SOFTMAX_ACCURATE,
@@ -326,24 +321,17 @@
                                     &zero,
                                     m_tensors_cudnn_desc.get_activations(),
                                     local_output.Buffer()));
-<<<<<<< HEAD
-#ifdef LBANN_ENABLE_SOFTMAX_CUTOFF
-    cuda::apply_entrywise_unary_operator<fp_threshold_op>(local_output,
-                                                          local_output);
-#endif // LBANN_ENABLE_SOFTMAX_CUTOFF
+#ifdef LBANN_ENABLE_SOFTMAX_THRESHOLD
+    cuda::apply_entrywise_unary_operator<threshold_op>(local_output,
+                                                       local_output);
+#endif // LBANN_ENABLE_SOFTMAX_THRESHOLD
+  }
 #ifdef LBANN_HAS_DISTCONV
   if (distconv_enabled() && early_terminate_last_iteration() &&
       keep_original()) {
     dump_reference_activations();
   }
 #endif // LBANN_HAS_DISTCONV
-=======
-#ifdef LBANN_ENABLE_SOFTMAX_THRESHOLD
-    cuda::apply_entrywise_unary_operator<threshold_op>(local_output,
-                                                       local_output);
-#endif // LBANN_ENABLE_SOFTMAX_THRESHOLD
->>>>>>> f7d2fc52
-  }
 }
 
 template <>
@@ -358,10 +346,9 @@
 #endif // LBANN_HAS_DISTCONV
   constexpr DataType zero = 0;
   constexpr DataType one = 1;
-<<<<<<< HEAD
-  const auto& local_output = get_local_activations();
-  const auto& local_gradient_wrt_output = get_local_prev_error_signals();
-  auto& local_gradient_wrt_input = get_local_error_signals();
+  const auto& local_output = dynamic_cast<const GPUMat&>(get_local_activations());
+  const auto& local_gradient_wrt_output = dynamic_cast<const GPUMat&>(get_local_prev_error_signals());
+  auto& local_gradient_wrt_input = dynamic_cast<GPUMat&>(get_local_error_signals());
 
   cudnnSoftmaxMode_t cudnn_softmax_mode;
   switch(m_mode) {
@@ -375,11 +362,6 @@
       LBANN_ERROR("Unsupported softmax mode");
   }
 
-=======
-  const auto& local_output = dynamic_cast<const GPUMat&>(get_local_activations());
-  const auto& local_gradient_wrt_output = dynamic_cast<const GPUMat&>(get_local_prev_error_signals());
-  auto& local_gradient_wrt_input = dynamic_cast<GPUMat&>(get_local_error_signals());
->>>>>>> f7d2fc52
   if (!local_output.IsEmpty()) {
     CHECK_CUDNN(cudnnSoftmaxBackward(cudnn::get_handle(),
                                      CUDNN_SOFTMAX_ACCURATE,
@@ -392,21 +374,13 @@
                                      &zero,
                                      m_tensors_cudnn_desc.get_error_signals(),
                                      local_gradient_wrt_input.Buffer()));
-<<<<<<< HEAD
-#ifdef LBANN_ENABLE_SOFTMAX_CUTOFF
-    cuda::apply_entrywise_binary_operator<bp_threshold_op>(local_output,
-                                                           local_gradient_wrt_input,
-                                                           local_gradient_wrt_input);
-#endif // LBANN_ENABLE_SOFTMAX_CUTOFF
+  }
 #ifdef LBANN_HAS_DISTCONV
   if (distconv_enabled() && early_terminate_last_iteration() &&
       keep_original()) {
     dump_reference_error_signals();
   }
 #endif // LBANN_HAS_DISTCONV
-=======
->>>>>>> f7d2fc52
-  }
 }
 
 template <>

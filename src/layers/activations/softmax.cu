////////////////////////////////////////////////////////////////////////////////
// Copyright (c) 2014-2019, Lawrence Livermore National Security, LLC.
// Produced at the Lawrence Livermore National Laboratory.
// Written by the LBANN Research Team (B. Van Essen, et al.) listed in
// the CONTRIBUTORS file. <lbann-dev@llnl.gov>
//
// LLNL-CODE-697807.
// All rights reserved.
//
// This file is part of LBANN: Livermore Big Artificial Neural Network
// Toolkit. For details, see http://software.llnl.gov/LBANN or
// https://github.com/LLNL/LBANN.
//
// Licensed under the Apache License, Version 2.0 (the "Licensee"); you
// may not use this file except in compliance with the License.  You may
// obtain a copy of the License at:
//
// http://www.apache.org/licenses/LICENSE-2.0
//
// Unless required by applicable law or agreed to in writing, software
// distributed under the License is distributed on an "AS IS" BASIS,
// WITHOUT WARRANTIES OR CONDITIONS OF ANY KIND, either express or
// implied. See the License for the specific language governing
// permissions and limitations under the license.
////////////////////////////////////////////////////////////////////////////////

#define LBANN_SOFTMAX_LAYER_INSTANTIATE
#include "lbann/layers/activations/softmax.hpp"
#include "lbann/utils/cuda.hpp"

namespace lbann {

namespace {

#ifdef LBANN_ENABLE_SOFTMAX_THRESHOLD
/** Functor to ensure values are above threshold value */
template <typename TensorDataType>
struct threshold_op {
  __forceinline__ __device__ TensorDataType operator()(const TensorDataType& y) const {
    return cuda::max(y, cuda::sqrt(cuda::min<TensorDataType>()));
  }
};
#endif // LBANN_ENABLE_SOFTMAX_THRESHOLD

/** @brief Max functor */
template <class T>
struct max_op {
  __device__ __forceinline__
  DataType operator()(const T& x1, const T& x2) const {
    return cuda::max(x1, x2);
  }
};

/** @brief Kernel for max reduction on matrix columns
 *
 *  Each CUDA block computes the max over a subset of matrix entries
 *  and outputs the result. This is repeated multiple times for
 *  column-wise max reduction.
 *
 *  Block dimensions: bsize x 1 x 1
 *
 *  Grid dimension: (height / bsize) x width x 1
 *
 *  @param values       (height x width) matrix
 *  @param max_values   (nblocksx x width) matrix
 */
template <size_t bsize, typename TensorDataType>
__global__ void reduce_max_kernel(size_t height,
                                  size_t width,
                                  const TensorDataType* __restrict__ values,
                                  size_t values_ldim,
                                  TensorDataType* __restrict__ max_values) {

  // Indices
  const size_t tid = threadIdx.x;
  const size_t gidx = threadIdx.x + blockIdx.x * blockDim.x;
  const size_t bidx = blockIdx.x;
  const size_t bidy = blockIdx.y;
  const size_t nthreadsx = blockDim.x * gridDim.x;
  const size_t nblocksx = gridDim.x;
  const size_t nblocksy = gridDim.y;

  for (size_t col = bidy; col < width; col += nblocksy) {

    // Find largest value for each thread
    TensorDataType thread_max_val{-cuda::infinity<DataType>()};
    for (size_t row = gidx; row < height; row += nthreadsx) {
      const auto& val = values[row+col*values_ldim];
      thread_max_val = cuda::max(thread_max_val, val);
    }

    // Find largest value for each block
    const TensorDataType block_max_val
      = cuda::block_reduce<bsize,1,1,DataType,max_op<DataType>>(thread_max_val);
    if (tid == 0) {
      max_values[bidx+col*nblocksx] = block_max_val;
    }

  }

}

/** @brief Compute exp(x-shift)
 *
 *  Also compute sum(exp(x-shift)) for each matrix column.
 *
 *  Block dimensions: bsize x 1 x 1
 *
 *  Grid dimension: (height / bsize) x width x 1
 */
template <size_t bsize, typename TensorDataType>
__global__ void fp_exp_kernel(size_t height,
                              size_t width,
                              const TensorDataType* __restrict__ input,
                              size_t input_ldim,
                              TensorDataType* __restrict__ output,
                              size_t output_ldim,
                              const TensorDataType* __restrict__ shifts,
                              TensorDataType* __restrict__ sums) {

  // Indices
  const size_t tid = threadIdx.x;
  const size_t gidx = threadIdx.x + blockIdx.x * blockDim.x;
  const size_t bidy = blockIdx.y;
  const size_t nthreadsx = blockDim.x * gridDim.x;
  const size_t nblocksy = gridDim.y;

  for (size_t col = bidy; col < width; col += nblocksy) {
    const auto& shift = shifts[col];

    // Exponentiate inputs and compute sum for each thread
    TensorDataType thread_sum{0};
    for (size_t row = gidx; row < height; row += nthreadsx) {
      const auto& x = input[row+col*input_ldim];
      auto& y = output[row+col*output_ldim];
      y = cuda::exp(x-shift);
      thread_sum += y;
    }

    // Compute sum for each block
    const DataType block_sum = cuda::block_reduce<bsize,1,1>(thread_sum);
    if (tid == 0) {
      cuda::atomic_add(&sums[col], block_sum);
    }

  }

}

/** @brief Compute layer output
 *
 *  y = exp(x-shift) / sum(exp(x-shift))
 *
 *  If @c LBANN_ENABLE_SOFTMAX_THRESHOLD is set, small values are
 *  thresholded to a minimum value to avoid denormalized floats.
 *
 *  Block dimensions: bsize x 1 x 1
 *
 *  Grid dimension: (height / bsize) x width x 1
 *
 *  @param output   On input, constains exp(x-shift). On output,
 *                  contains the layer output.
 *  @param sums     sum(exp(x-shift)) for each column
 */
template <typename TensorDataType>
__global__ void fp_output_kernel(size_t height,
                                 size_t width,
                                 TensorDataType* __restrict__ output,
                                 size_t output_ldim,
                                 const TensorDataType* __restrict__ sums) {
  const size_t gidx = threadIdx.x + blockIdx.x * blockDim.x;
  const size_t gidy = threadIdx.y + blockIdx.y * blockDim.y;
  const size_t nthreadsx = blockDim.x * gridDim.x;
  const size_t nthreadsy = blockDim.y * gridDim.y;
  for (size_t col = gidy; col < width; col += nthreadsy) {
    const auto& denom = sums[col];
    for (size_t row = gidx; row < height; row += nthreadsx) {
      auto& y = output[row+col*output_ldim];
      y /= denom;
#ifdef LBANN_ENABLE_SOFTMAX_THRESHOLD
      y = cuda::max(y, cuda::sqrt(cuda::min<DataType>()));
#endif // LBANN_ENABLE_SOFTMAX_THRESHOLD
    }
  }
}

/** @brief Compute dot(y,dy) for each matrix column
 *
 *  Block dimensions: bsize x 1 x 1
 *
 *  Grid dimension: (height / bsize) x width x 1
 */
template <size_t bsize, typename TensorDataType>
__global__ void bp_dot_product_kernel(
  size_t height,
  size_t width,
  const TensorDataType* __restrict__ output,
  size_t output_ldim,
  const TensorDataType* __restrict__ gradient_wrt_output,
  size_t gradient_wrt_output_ldim,
  TensorDataType* __restrict__ dot_products) {

  // Indices
  const size_t tid = threadIdx.x;
  const size_t gidx = threadIdx.x + blockIdx.x * blockDim.x;
  const size_t bidy = blockIdx.y;
  const size_t nthreadsx = blockDim.x * gridDim.x;
  const size_t nblocksy = gridDim.y;

  for (size_t col = bidy; col < width; col += nblocksy) {

    // Compute dot product contribution for each thread
    TensorDataType thread_dot_product{0};
    for (size_t row = gidx; row < height; row += nthreadsx) {
      const auto& y = output[row+col*output_ldim];
      const auto& dy = gradient_wrt_output[row+col*gradient_wrt_output_ldim];
      thread_dot_product += y * dy;
    }

    // Compute dot product contribution for each block
    const DataType block_dot_product
      = cuda::block_reduce<bsize,1,1>(thread_dot_product);
    if (tid == 0) {
      cuda::atomic_add(&dot_products[col], block_dot_product);
    }

  }

}

/** @brief Compute gradient w.r.t. input
 *
 *  dx = y * (dy - dot(y,dy))
 *
 *  Block dimensions: bsize x 1 x 1
 *
 *  Grid dimension: (height / bsize) x width x 1
 *
 *  @param dot_products dot(y,dy) for each matrix column
 */
template <size_t bsize, typename TensorDataType>
__global__ void bp_kernel(size_t height,
                          size_t width,
                          const TensorDataType* __restrict__ output,
                          size_t output_ldim,
                          const TensorDataType* __restrict__ gradient_wrt_output,
                          size_t gradient_wrt_output_ldim,
                          const TensorDataType* __restrict__ dot_products,
                          TensorDataType* __restrict__ gradient_wrt_input,
                          size_t gradient_wrt_input_ldim) {
  const size_t gidx = threadIdx.x + blockIdx.x * blockDim.x;
  const size_t gidy = threadIdx.y + blockIdx.y * blockDim.y;
  const size_t nthreadsx = blockDim.x * gridDim.x;
  const size_t nthreadsy = blockDim.y * gridDim.y;
  for (size_t col = gidy; col < width; col += nthreadsy) {
    const auto& y_dot_dy = dot_products[col];
    for (size_t row = gidx; row < height; row += nthreadsx) {
      const auto& y = output[row+col*output_ldim];
      const auto& dy = gradient_wrt_output[row+col*gradient_wrt_output_ldim];
      auto& dx = gradient_wrt_input[row+col*gradient_wrt_input_ldim];
      dx = y * (dy - y_dot_dy);
    }
  }
}

} // namespace

<<<<<<< HEAD
#ifdef LBANN_HAS_DISTCONV
template <>
void softmax_layer<data_layout::DATA_PARALLEL, El::Device::GPU>::
fp_compute_distconv() {
  dc::MPIPrintStreamDebug() << get_name() << ": " << __FUNCTION__;
  assert_always(distconv_enabled());
  m_softmax->forward(m_prev_activations_t, m_activations_t);
  copy_out_activations();
}

template <>
void softmax_layer<data_layout::DATA_PARALLEL, El::Device::GPU>::
bp_compute_distconv() {
  dc::MPIPrintStreamDebug() << get_name() << ": " << __FUNCTION__;
  assert_always(distconv_enabled());
  m_softmax->backward(m_activations_t, m_prev_error_signals_t,
                      m_error_signals_t);
  copy_out_error_signals();
}
#endif // LBANN_HAS_DISTCONV

template <>
void softmax_layer<data_layout::DATA_PARALLEL, El::Device::GPU>::fp_compute() {
#ifdef LBANN_HAS_DISTCONV
  if (distconv_enabled()) {
    fp_compute_distconv();
    if (!early_terminate_last_iteration()) {
      return;
    }
    // fall through the normal code path to obtain reference results
  }
#endif
  constexpr DataType zero = 0;
  constexpr DataType one = 1;
  const auto& local_input = dynamic_cast<const GPUMat&>(get_local_prev_activations());
  auto& local_output = dynamic_cast<GPUMat&>(get_local_activations());

  cudnnSoftmaxMode_t cudnn_softmax_mode;
  switch(m_mode) {
    case softmax_mode::INSTANCE:
      cudnn_softmax_mode = CUDNN_SOFTMAX_MODE_INSTANCE;
      break;
    case softmax_mode::CHANNEL:
      cudnn_softmax_mode = CUDNN_SOFTMAX_MODE_CHANNEL;
      break;
    default:
      LBANN_ERROR("Unsupported softmax mode");
  }

=======
template <typename TensorDataType>
void fp_compute_impl(softmax_layer<TensorDataType, data_layout::DATA_PARALLEL, El::Device::GPU>& l) {
  constexpr TensorDataType zero = 0;
  constexpr TensorDataType one = 1;
  const auto& local_input = dynamic_cast<const El::Matrix<TensorDataType, El::Device::GPU>&>(l.get_local_prev_activations());
  auto& local_output = dynamic_cast<El::Matrix<TensorDataType, El::Device::GPU>&>(l.get_local_activations());
>>>>>>> 21d63e35
  if (!local_input.IsEmpty()) {
    CHECK_CUDNN(cudnnSoftmaxForward(cudnn::get_handle(),
                                    CUDNN_SOFTMAX_ACCURATE,
                                    cudnn_softmax_mode,
                                    &one,
                                    l.m_tensors_cudnn_desc.get_prev_activations(),
                                    local_input.LockedBuffer(),
                                    &zero,
                                    l.m_tensors_cudnn_desc.get_activations(),
                                    local_output.Buffer()));
#ifdef LBANN_ENABLE_SOFTMAX_THRESHOLD
    cuda::apply_entrywise_unary_operator<threshold_op>(local_output,
                                                       local_output);
#endif // LBANN_ENABLE_SOFTMAX_THRESHOLD
  }
#ifdef LBANN_HAS_DISTCONV
  if (distconv_enabled() && early_terminate_last_iteration() &&
      keep_original()) {
    dump_reference_activations();
  }
#endif // LBANN_HAS_DISTCONV
}

<<<<<<< HEAD
template <>
void softmax_layer<data_layout::DATA_PARALLEL, El::Device::GPU>::bp_compute() {
#ifdef LBANN_HAS_DISTCONV
  if (distconv_enabled()) {
    bp_compute_distconv();
    if (!early_terminate_last_iteration()) {
      return;
    }
  }
#endif // LBANN_HAS_DISTCONV
  constexpr DataType zero = 0;
  constexpr DataType one = 1;
  const auto& local_output = dynamic_cast<const GPUMat&>(get_local_activations());
  const auto& local_gradient_wrt_output = dynamic_cast<const GPUMat&>(get_local_prev_error_signals());
  auto& local_gradient_wrt_input = dynamic_cast<GPUMat&>(get_local_error_signals());

  cudnnSoftmaxMode_t cudnn_softmax_mode;
  switch(m_mode) {
    case softmax_mode::INSTANCE:
      cudnn_softmax_mode = CUDNN_SOFTMAX_MODE_INSTANCE;
      break;
    case softmax_mode::CHANNEL:
      cudnn_softmax_mode = CUDNN_SOFTMAX_MODE_CHANNEL;
      break;
    default:
      LBANN_ERROR("Unsupported softmax mode");
  }

=======
template <typename TensorDataType>
void bp_compute_impl(softmax_layer<TensorDataType, data_layout::DATA_PARALLEL, El::Device::GPU>& l) {
  constexpr TensorDataType zero = 0;
  constexpr TensorDataType one = 1;
  const auto& local_output = dynamic_cast<const El::Matrix<TensorDataType, El::Device::GPU>&>(l.get_local_activations());
  const auto& local_gradient_wrt_output = dynamic_cast<const El::Matrix<TensorDataType, El::Device::GPU>&>(l.get_local_prev_error_signals());
  auto& local_gradient_wrt_input = dynamic_cast<El::Matrix<TensorDataType, El::Device::GPU>&>(l.get_local_error_signals());
>>>>>>> 21d63e35
  if (!local_output.IsEmpty()) {
    CHECK_CUDNN(cudnnSoftmaxBackward(cudnn::get_handle(),
                                     CUDNN_SOFTMAX_ACCURATE,
                                     cudnn_softmax_mode,
                                     &one,
                                     l.m_tensors_cudnn_desc.get_activations(),
                                     local_output.LockedBuffer(),
                                     l.m_tensors_cudnn_desc.get_prev_error_signals(),
                                     local_gradient_wrt_output.LockedBuffer(),
                                     &zero,
                                     l.m_tensors_cudnn_desc.get_error_signals(),
                                     local_gradient_wrt_input.Buffer()));
  }
#ifdef LBANN_HAS_DISTCONV
  if (distconv_enabled() && early_terminate_last_iteration() &&
      keep_original()) {
    dump_reference_error_signals();
  }
#endif // LBANN_HAS_DISTCONV
}

template <typename TensorDataType>
void fp_compute_impl(softmax_layer<TensorDataType, data_layout::MODEL_PARALLEL, El::Device::GPU>& l) {

  if(m_mode != softmax_mode::INSTANCE) {
    LBANN_ERROR("Unsupported softmax mode");
  }

  // Local matrices
  const auto& local_input = dynamic_cast<const El::Matrix<TensorDataType, El::Device::GPU>&>(l.get_local_prev_activations());
  auto& local_output = dynamic_cast<El::Matrix<TensorDataType, El::Device::GPU>&>(l.get_local_activations());
  auto& local_workspace = dynamic_cast<El::Matrix<TensorDataType, El::Device::GPU>&>(l.m_workspace->Matrix());
  const size_t local_height = local_input.Height();
  const size_t local_width = local_input.Width();

  // GPU objects
  auto&& stream = El::GPUManager::Stream();
  auto&& event = El::GPUManager::Event();
  El::SyncInfo<El::Device::GPU> sync_info{stream, event};

  // Find max value in each column
  cuda::thrust::vector<TensorDataType> max_vals;
  if (local_output.IsEmpty()) {
    max_vals.resize(local_width,
                    -std::numeric_limits<TensorDataType>::infinity());
  }
  else {
    constexpr size_t block_size = 256;
    dim3 block_dims, grid_dims;
    block_dims.x = block_size;
    grid_dims.x = (local_height + block_size - 1) / block_size;
    grid_dims.y = local_width;
    max_vals.resize(grid_dims.x * local_width);
    reduce_max_kernel<block_size><<<grid_dims, block_dims, 0, stream>>>(
      local_height, local_width,
      local_input.LockedBuffer(), local_input.LDim(),
      max_vals.data().get());
    while (grid_dims.x > 1) {
      const size_t prev_height = grid_dims.x;
      grid_dims.x = (prev_height + block_size - 1) / block_size;
      cuda::thrust::vector<DataType> prev_vals(std::move(max_vals));
      max_vals.resize(grid_dims.x * local_width);
      reduce_max_kernel<block_size><<<grid_dims, block_dims, 0, stream>>>(
        prev_height, local_width,
        prev_vals.data().get(), prev_height,
        max_vals.data().get());
    }
  }
  El::mpi::AllReduce(max_vals.data().get(), max_vals.size(),
                     El::mpi::MAX, l.m_workspace->RedundantComm(),
                     sync_info);

  // Compute exp(x-max_val) and sum(exp(x-max_val))
  El::Zero(*l.m_workspace);
  if (!local_output.IsEmpty()) {
    constexpr size_t block_size = 256;
    dim3 block_dims, grid_dims;
    block_dims.x = block_size;
    grid_dims.x = (local_height + block_size - 1) / block_size;
    grid_dims.y = local_width;
    fp_exp_kernel<block_size><<<grid_dims, block_dims, 0, stream>>>(
      local_height, local_width,
      local_input.LockedBuffer(), local_input.LDim(),
      local_output.Buffer(), local_output.LDim(),
      max_vals.data().get(),
      local_workspace.Buffer());
  }
  El::AllReduce(*l.m_workspace, l.m_workspace->RedundantComm());

  // Compute output
  // Note: y = exp(x-max_val) / sum(exp(x-max_val))
  if (!local_output.IsEmpty()) {
    constexpr size_t block_size = 256;
    dim3 block_dims, grid_dims;
    block_dims.x = block_size;
    grid_dims.x = (local_height + block_size - 1) / block_size;
    grid_dims.y = local_width;
    fp_output_kernel<<<grid_dims, block_dims, 0, stream>>>(
      local_height, local_width,
      local_output.Buffer(), local_output.LDim(),
      local_workspace.LockedBuffer());
  }

}

template <typename TensorDataType>
void bp_compute_impl(softmax_layer<TensorDataType, data_layout::MODEL_PARALLEL, El::Device::GPU>& l) {

  if(m_mode != softmax_mode::INSTANCE) {
    LBANN_ERROR("Unsupported softmax mode");
  }

  // Local matrices
  const auto& local_output = dynamic_cast<const El::Matrix<TensorDataType, El::Device::GPU>&>(l.get_local_activations());
  const auto& local_gradient_wrt_output = dynamic_cast<const El::Matrix<TensorDataType, El::Device::GPU>&>(l.get_local_prev_error_signals());
  auto& local_gradient_wrt_input = dynamic_cast<El::Matrix<TensorDataType, El::Device::GPU>&>(l.get_local_error_signals());
  auto& local_workspace = dynamic_cast<El::Matrix<TensorDataType, El::Device::GPU>&>(l.m_workspace->Matrix());
  const auto& local_height = local_output.Height();
  const auto& local_width = local_output.Width();

  // GPU objects
  auto&& stream = El::GPUManager::Stream();
  auto&& event = El::GPUManager::Event();
  El::SyncInfo<El::Device::GPU> sync_info{stream, event};

  // Compute dot(y,dy)
  El::Zero(local_workspace);
  if (!local_output.IsEmpty()) {
    constexpr size_t block_size = 256;
    dim3 block_dims, grid_dims;
    block_dims.x = block_size;
    grid_dims.x = (local_height + block_size - 1) / block_size;
    grid_dims.y = local_width;
    bp_dot_product_kernel<block_size>
      <<<grid_dims, block_dims, 0, stream>>>(
        local_height, local_width,
        local_output.LockedBuffer(),
        local_output.LDim(),
        local_gradient_wrt_output.LockedBuffer(),
        local_gradient_wrt_output.LDim(),
        local_workspace.Buffer());
  }
  El::AllReduce(*l.m_workspace, l.m_workspace->RedundantComm());

  // Compute gradient w.r.t. input
  if (!local_output.IsEmpty()) {
    constexpr size_t block_size = 256;
    dim3 block_dims, grid_dims;
    block_dims.x = block_size;
    grid_dims.x = (local_height + block_size - 1) / block_size;
    grid_dims.y = local_width;
    bp_kernel<block_size><<<grid_dims, block_dims, 0, stream>>>(
      local_height, local_width,
      local_output.LockedBuffer(),
      local_output.LDim(),
      local_gradient_wrt_output.LockedBuffer(),
      local_gradient_wrt_output.LDim(),
      local_workspace.Buffer(),
      local_gradient_wrt_input.Buffer(),
      local_gradient_wrt_input.LDim());
  }

}

template <typename TensorDataType, data_layout Layout, El::Device Device>
void softmax_layer<TensorDataType, Layout, Device>::fp_compute() {
  fp_compute_impl(*this);
}
template <typename TensorDataType, data_layout Layout, El::Device Device>
void softmax_layer<TensorDataType, Layout, Device>::bp_compute() {
  bp_compute_impl(*this);
}

// Template instantiation
template class softmax_layer<
  DataType, data_layout::DATA_PARALLEL, El::Device::GPU>;
template class softmax_layer<
  DataType, data_layout::MODEL_PARALLEL, El::Device::GPU>;

} // namespace lbann<|MERGE_RESOLUTION|>--- conflicted
+++ resolved
@@ -265,46 +265,45 @@
 
 } // namespace
 
-<<<<<<< HEAD
 #ifdef LBANN_HAS_DISTCONV
-template <>
-void softmax_layer<data_layout::DATA_PARALLEL, El::Device::GPU>::
-fp_compute_distconv() {
-  dc::MPIPrintStreamDebug() << get_name() << ": " << __FUNCTION__;
-  assert_always(distconv_enabled());
-  m_softmax->forward(m_prev_activations_t, m_activations_t);
-  copy_out_activations();
-}
-
-template <>
-void softmax_layer<data_layout::DATA_PARALLEL, El::Device::GPU>::
-bp_compute_distconv() {
-  dc::MPIPrintStreamDebug() << get_name() << ": " << __FUNCTION__;
-  assert_always(distconv_enabled());
-  m_softmax->backward(m_activations_t, m_prev_error_signals_t,
-                      m_error_signals_t);
-  copy_out_error_signals();
+template <typename TensorDataType, data_layout Layout, El::Device Device>
+void softmax_layer<TensorDataType, Layout, Device>::fp_compute_distconv() {
+  assert_always(this->distconv_enabled());
+  assert_always(Layout == data_layout::DATA_PARALLEL);
+  m_softmax->forward(this->get_prev_activations_t(), this->get_activations_t());
+  this->copy_out_activations();
+}
+
+template <typename TensorDataType, data_layout Layout, El::Device Device>
+void softmax_layer<TensorDataType, Layout, Device>::bp_compute_distconv() {
+  assert_always(this->distconv_enabled());
+  assert_always(Layout == data_layout::DATA_PARALLEL);
+  m_softmax->backward(this->get_activations_t(),
+                      this->get_prev_error_signals_t(),
+                      this->get_error_signals_t());
+  this->copy_out_error_signals();
 }
 #endif // LBANN_HAS_DISTCONV
 
-template <>
-void softmax_layer<data_layout::DATA_PARALLEL, El::Device::GPU>::fp_compute() {
+template <typename TensorDataType>
+void fp_compute_impl(softmax_layer<TensorDataType, data_layout::DATA_PARALLEL, El::Device::GPU>& l) {
 #ifdef LBANN_HAS_DISTCONV
-  if (distconv_enabled()) {
-    fp_compute_distconv();
-    if (!early_terminate_last_iteration()) {
+  if (l.distconv_enabled()) {
+    l.fp_compute_distconv();
+    if (!l.early_terminate_last_iteration()) {
       return;
     }
     // fall through the normal code path to obtain reference results
   }
-#endif
-  constexpr DataType zero = 0;
-  constexpr DataType one = 1;
-  const auto& local_input = dynamic_cast<const GPUMat&>(get_local_prev_activations());
-  auto& local_output = dynamic_cast<GPUMat&>(get_local_activations());
+#endif // LBANN_HAS_DISTCONV
+
+  constexpr TensorDataType zero = 0;
+  constexpr TensorDataType one = 1;
+  const auto& local_input = dynamic_cast<const El::Matrix<TensorDataType, El::Device::GPU>&>(l.get_local_prev_activations());
+  auto& local_output = dynamic_cast<El::Matrix<TensorDataType, El::Device::GPU>&>(l.get_local_activations());
 
   cudnnSoftmaxMode_t cudnn_softmax_mode;
-  switch(m_mode) {
+  switch(l.m_mode) {
     case softmax_mode::INSTANCE:
       cudnn_softmax_mode = CUDNN_SOFTMAX_MODE_INSTANCE;
       break;
@@ -315,14 +314,6 @@
       LBANN_ERROR("Unsupported softmax mode");
   }
 
-=======
-template <typename TensorDataType>
-void fp_compute_impl(softmax_layer<TensorDataType, data_layout::DATA_PARALLEL, El::Device::GPU>& l) {
-  constexpr TensorDataType zero = 0;
-  constexpr TensorDataType one = 1;
-  const auto& local_input = dynamic_cast<const El::Matrix<TensorDataType, El::Device::GPU>&>(l.get_local_prev_activations());
-  auto& local_output = dynamic_cast<El::Matrix<TensorDataType, El::Device::GPU>&>(l.get_local_activations());
->>>>>>> 21d63e35
   if (!local_input.IsEmpty()) {
     CHECK_CUDNN(cudnnSoftmaxForward(cudnn::get_handle(),
                                     CUDNN_SOFTMAX_ACCURATE,
@@ -339,32 +330,32 @@
 #endif // LBANN_ENABLE_SOFTMAX_THRESHOLD
   }
 #ifdef LBANN_HAS_DISTCONV
-  if (distconv_enabled() && early_terminate_last_iteration() &&
-      keep_original()) {
-    dump_reference_activations();
+  if (l.distconv_enabled() && l.early_terminate_last_iteration() &&
+      l.keep_original()) {
+    l.dump_reference_activations();
   }
 #endif // LBANN_HAS_DISTCONV
 }
 
-<<<<<<< HEAD
-template <>
-void softmax_layer<data_layout::DATA_PARALLEL, El::Device::GPU>::bp_compute() {
+template <typename TensorDataType>
+void bp_compute_impl(softmax_layer<TensorDataType, data_layout::DATA_PARALLEL, El::Device::GPU>& l) {
 #ifdef LBANN_HAS_DISTCONV
-  if (distconv_enabled()) {
-    bp_compute_distconv();
-    if (!early_terminate_last_iteration()) {
+  if (l.distconv_enabled()) {
+    l.bp_compute_distconv();
+    if (!l.early_terminate_last_iteration()) {
       return;
     }
   }
 #endif // LBANN_HAS_DISTCONV
-  constexpr DataType zero = 0;
-  constexpr DataType one = 1;
-  const auto& local_output = dynamic_cast<const GPUMat&>(get_local_activations());
-  const auto& local_gradient_wrt_output = dynamic_cast<const GPUMat&>(get_local_prev_error_signals());
-  auto& local_gradient_wrt_input = dynamic_cast<GPUMat&>(get_local_error_signals());
+
+  constexpr TensorDataType zero{0};
+  constexpr TensorDataType one{1};
+  const auto& local_output = dynamic_cast<const El::Matrix<TensorDataType, El::Device::GPU>&>(l.get_local_activations());
+  const auto& local_gradient_wrt_output = dynamic_cast<const El::Matrix<TensorDataType, El::Device::GPU>&>(l.get_local_prev_error_signals());
+  auto& local_gradient_wrt_input = dynamic_cast<El::Matrix<TensorDataType, El::Device::GPU>&>(l.get_local_error_signals());
 
   cudnnSoftmaxMode_t cudnn_softmax_mode;
-  switch(m_mode) {
+  switch(l.m_mode) {
     case softmax_mode::INSTANCE:
       cudnn_softmax_mode = CUDNN_SOFTMAX_MODE_INSTANCE;
       break;
@@ -375,15 +366,6 @@
       LBANN_ERROR("Unsupported softmax mode");
   }
 
-=======
-template <typename TensorDataType>
-void bp_compute_impl(softmax_layer<TensorDataType, data_layout::DATA_PARALLEL, El::Device::GPU>& l) {
-  constexpr TensorDataType zero = 0;
-  constexpr TensorDataType one = 1;
-  const auto& local_output = dynamic_cast<const El::Matrix<TensorDataType, El::Device::GPU>&>(l.get_local_activations());
-  const auto& local_gradient_wrt_output = dynamic_cast<const El::Matrix<TensorDataType, El::Device::GPU>&>(l.get_local_prev_error_signals());
-  auto& local_gradient_wrt_input = dynamic_cast<El::Matrix<TensorDataType, El::Device::GPU>&>(l.get_local_error_signals());
->>>>>>> 21d63e35
   if (!local_output.IsEmpty()) {
     CHECK_CUDNN(cudnnSoftmaxBackward(cudnn::get_handle(),
                                      CUDNN_SOFTMAX_ACCURATE,
@@ -398,9 +380,9 @@
                                      local_gradient_wrt_input.Buffer()));
   }
 #ifdef LBANN_HAS_DISTCONV
-  if (distconv_enabled() && early_terminate_last_iteration() &&
-      keep_original()) {
-    dump_reference_error_signals();
+  if (l.distconv_enabled() && l.early_terminate_last_iteration() &&
+      l.keep_original()) {
+    l.dump_reference_error_signals();
   }
 #endif // LBANN_HAS_DISTCONV
 }
@@ -408,7 +390,7 @@
 template <typename TensorDataType>
 void fp_compute_impl(softmax_layer<TensorDataType, data_layout::MODEL_PARALLEL, El::Device::GPU>& l) {
 
-  if(m_mode != softmax_mode::INSTANCE) {
+  if(l.m_mode != softmax_mode::INSTANCE) {
     LBANN_ERROR("Unsupported softmax mode");
   }
 
@@ -492,7 +474,7 @@
 template <typename TensorDataType>
 void bp_compute_impl(softmax_layer<TensorDataType, data_layout::MODEL_PARALLEL, El::Device::GPU>& l) {
 
-  if(m_mode != softmax_mode::INSTANCE) {
+  if(l.m_mode != softmax_mode::INSTANCE) {
     LBANN_ERROR("Unsupported softmax mode");
   }
 

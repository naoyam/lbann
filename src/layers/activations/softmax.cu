--- conflicted
+++ resolved
@@ -287,7 +287,6 @@
 
 template <typename TensorDataType>
 void fp_compute_impl(softmax_layer<TensorDataType, data_layout::DATA_PARALLEL, El::Device::GPU>& l) {
-<<<<<<< HEAD
 #ifdef LBANN_HAS_DISTCONV
   if (l.distconv_enabled()) {
     l.fp_compute_distconv();
@@ -297,7 +296,6 @@
     // fall through the normal code path to obtain reference results
   }
 #endif // LBANN_HAS_DISTCONV
-=======
 
   cudnnSoftmaxMode_t cudnn_softmax_mode;
   switch(l.m_mode) {
@@ -310,24 +308,11 @@
     default:
       LBANN_ERROR("Unsupported softmax mode");
   }
->>>>>>> bc1c6f45
 
   constexpr TensorDataType zero = 0;
   constexpr TensorDataType one = 1;
   const auto& local_input = dynamic_cast<const El::Matrix<TensorDataType, El::Device::GPU>&>(l.get_local_prev_activations());
   auto& local_output = dynamic_cast<El::Matrix<TensorDataType, El::Device::GPU>&>(l.get_local_activations());
-
-  cudnnSoftmaxMode_t cudnn_softmax_mode;
-  switch(l.m_mode) {
-    case softmax_mode::INSTANCE:
-      cudnn_softmax_mode = CUDNN_SOFTMAX_MODE_INSTANCE;
-      break;
-    case softmax_mode::CHANNEL:
-      cudnn_softmax_mode = CUDNN_SOFTMAX_MODE_CHANNEL;
-      break;
-    default:
-      LBANN_ERROR("Unsupported softmax mode");
-  }
 
   if (!local_input.IsEmpty()) {
     CHECK_CUDNN(cudnnSoftmaxForward(cudnn::get_handle(),
@@ -354,7 +339,6 @@
 
 template <typename TensorDataType>
 void bp_compute_impl(softmax_layer<TensorDataType, data_layout::DATA_PARALLEL, El::Device::GPU>& l) {
-<<<<<<< HEAD
 #ifdef LBANN_HAS_DISTCONV
   if (l.distconv_enabled()) {
     l.bp_compute_distconv();
@@ -363,10 +347,6 @@
     }
   }
 #endif // LBANN_HAS_DISTCONV
-
-  constexpr TensorDataType zero{0};
-  constexpr TensorDataType one{1};
-=======
 
   cudnnSoftmaxMode_t cudnn_softmax_mode;
   switch(l.m_mode) {
@@ -382,23 +362,9 @@
 
   constexpr TensorDataType zero = 0;
   constexpr TensorDataType one = 1;
->>>>>>> bc1c6f45
   const auto& local_output = dynamic_cast<const El::Matrix<TensorDataType, El::Device::GPU>&>(l.get_local_activations());
   const auto& local_gradient_wrt_output = dynamic_cast<const El::Matrix<TensorDataType, El::Device::GPU>&>(l.get_local_prev_error_signals());
   auto& local_gradient_wrt_input = dynamic_cast<El::Matrix<TensorDataType, El::Device::GPU>&>(l.get_local_error_signals());
-
-  cudnnSoftmaxMode_t cudnn_softmax_mode;
-  switch(l.m_mode) {
-    case softmax_mode::INSTANCE:
-      cudnn_softmax_mode = CUDNN_SOFTMAX_MODE_INSTANCE;
-      break;
-    case softmax_mode::CHANNEL:
-      cudnn_softmax_mode = CUDNN_SOFTMAX_MODE_CHANNEL;
-      break;
-    default:
-      LBANN_ERROR("Unsupported softmax mode");
-  }
-
   if (!local_output.IsEmpty()) {
     CHECK_CUDNN(cudnnSoftmaxBackward(cudnn::get_handle(),
                                      CUDNN_SOFTMAX_ACCURATE,

--- conflicted
+++ resolved
@@ -29,7 +29,6 @@
 
 namespace lbann {
 
-<<<<<<< HEAD
 template <typename TensorDataType, data_layout Layout, El::Device Dev>
 void split_layer<TensorDataType, Layout, Dev>::bp_compute() {
   auto& gradient_wrt_input = this->get_error_signals();
@@ -44,16 +43,11 @@
   }
 }
 
-template class split_layer<DataType, data_layout::DATA_PARALLEL, El::Device::CPU>;
-template class split_layer<DataType, data_layout::MODEL_PARALLEL, El::Device::CPU>;
-=======
-#define PROTO_DEVICE(T, Device) \
-  template class split_layer<T, data_layout::DATA_PARALLEL, Device>; \
-  template class split_layer<T, data_layout::MODEL_PARALLEL, Device>
+#define PROTO(T)                                                        \
+  template class split_layer<T, data_layout::DATA_PARALLEL, El::Device::CPU>; \
+  template class split_layer<T, data_layout::MODEL_PARALLEL, El::Device::CPU>
 
 #define LBANN_INSTANTIATE_CPU_HALF
-#define LBANN_INSTANTIATE_GPU_HALF
-#include "lbann/macros/instantiate_device.hpp"
->>>>>>> 902ee0bb
+#include "lbann/macros/instantiate.hpp"
 
 }// namespace lbann
--- conflicted
+++ resolved
@@ -84,93 +84,14 @@
 
 } // namespace
 
-<<<<<<< HEAD
-#ifdef DISPLAY_INDIVIDUAL_MSE
-template <>
-void mean_squared_error_layer<data_layout::MODEL_PARALLEL, El::Device::CPU>
-     ::local_fp_compute(El::Int height,
-                        const AbsMat& local_prediction,
-                        const AbsMat& local_ground_truth,
-                        AbsMat& local_contribution,
-                        AbsMat& local_contribution_pc) {
-  local_fp_cpu(height, local_prediction, local_ground_truth,
-               local_contribution);
-}
-#else
-template <>
-void mean_squared_error_layer<data_layout::MODEL_PARALLEL, El::Device::CPU>
-     ::local_fp_compute(El::Int height,
-                        const AbsMat& local_prediction,
-                        const AbsMat& local_ground_truth,
-                        AbsMat& local_contribution) {
-  local_fp_cpu(height, local_prediction, local_ground_truth,
-               local_contribution);
-=======
 template <typename TensorDataType, data_layout T_layout, El::Device Dev>
 void mean_squared_error_layer<TensorDataType, T_layout, Dev>::local_fp_compute() {
   local_fp_cpu(this->get_input_size(),
                this->get_local_prev_activations(0),
                this->get_local_prev_activations(1),
                this->m_workspace->Matrix());
->>>>>>> 21d63e35
-}
-#endif
-
-<<<<<<< HEAD
-template <>
-void mean_squared_error_layer<data_layout::MODEL_PARALLEL, El::Device::CPU>
-     ::local_bp_compute(El::Int height,
-                        const AbsMat& local_prediction,
-                        const AbsMat& local_ground_truth,
-                        const AbsMat& local_gradient_wrt_output,
-                        AbsMat& local_gradient_wrt_prediction,
-                        AbsMat& local_gradient_wrt_ground_truth) {
-  local_bp_cpu(height,
-               local_prediction,
-               local_ground_truth,
-               local_gradient_wrt_output,
-               local_gradient_wrt_prediction,
-               local_gradient_wrt_ground_truth);
 }
 
-#ifdef DISPLAY_INDIVIDUAL_MSE
-template <>
-void mean_squared_error_layer<data_layout::DATA_PARALLEL, El::Device::CPU>
-     ::local_fp_compute(El::Int height,
-                        const AbsMat& local_prediction,
-                        const AbsMat& local_ground_truth,
-                        AbsMat& local_contribution,
-                        AbsMat& local_contribution_pc) {
-  local_fp_cpu(height, local_prediction, local_ground_truth,
-               local_contribution);
-}
-#else
-template <>
-void mean_squared_error_layer<data_layout::DATA_PARALLEL, El::Device::CPU>
-     ::local_fp_compute(El::Int height,
-                        const AbsMat& local_prediction,
-                        const AbsMat& local_ground_truth,
-                        AbsMat& local_contribution) {
-  local_fp_cpu(height, local_prediction, local_ground_truth,
-               local_contribution);
-}
-#endif
-
-template <>
-void mean_squared_error_layer<data_layout::DATA_PARALLEL, El::Device::CPU>
-     ::local_bp_compute(El::Int height,
-                        const AbsMat& local_prediction,
-                        const AbsMat& local_ground_truth,
-                        const AbsMat& local_gradient_wrt_output,
-                        AbsMat& local_gradient_wrt_prediction,
-                        AbsMat& local_gradient_wrt_ground_truth) {
-  local_bp_cpu(height,
-               local_prediction,
-               local_ground_truth,
-               local_gradient_wrt_output,
-               local_gradient_wrt_prediction,
-               local_gradient_wrt_ground_truth);
-=======
 template <typename TensorDataType, data_layout T_layout, El::Device Dev>
 void mean_squared_error_layer<TensorDataType, T_layout, Dev>::local_bp_compute() {
   local_bp_cpu(this->get_input_size(),
@@ -179,7 +100,6 @@
                this->m_workspace->LockedMatrix(),
                this->get_local_error_signals(0),
                this->get_local_error_signals(1));
->>>>>>> 21d63e35
 }
 
 template class mean_squared_error_layer<

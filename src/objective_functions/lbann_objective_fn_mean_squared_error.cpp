--- conflicted
+++ resolved
@@ -42,11 +42,7 @@
   Zeros(m_errors, num_neurons, mini_batch_size);
 }
 
-<<<<<<< HEAD
-void mean_squared_error::fp_set_std_matrix_view(int64_t cur_mini_batch_size) {
-=======
-void lbann::objective_functions::mean_squared_error::fp_set_std_matrix_view(int cur_mini_batch_size) {
->>>>>>> b060aff0
+void mean_squared_error::fp_set_std_matrix_view(int cur_mini_batch_size) {
   // Set the view based on the size of the current mini-batch
   View(m_errors_v, m_errors, ALL, IR(0, cur_mini_batch_size));
 }
@@ -54,26 +50,16 @@
 /// Compute mean squared error
 /** MSE = (predictions-groundtruth)^T (predictions-groundtruth)
  */
-<<<<<<< HEAD
 double mean_squared_error::compute_mean_squared_error(ElMat& predictions_v, ElMat& groundtruth_v) {
-  const Int num_neurons = predictions_v.Height();
-=======
-double lbann::objective_functions::mean_squared_error::compute_mean_squared_error(ElMat& predictions_v, ElMat& groundtruth_v) {
   const int num_neurons = predictions_v.Height();
->>>>>>> b060aff0
   Copy(predictions_v, m_errors_v);
   Axpy(DataType(-1), groundtruth_v, m_errors_v);
   return Pow(FrobeniusNorm(m_errors_v), 2) / num_neurons;
 }
 
 /// Compute the average mean squared error over the mini-batch
-<<<<<<< HEAD
 double mean_squared_error::compute_obj_fn(ElMat& predictions_v, ElMat& groundtruth_v) {
-  Int cur_mini_batch_size = groundtruth_v.Width();
-=======
-double lbann::objective_functions::mean_squared_error::compute_obj_fn(ElMat& predictions_v, ElMat& groundtruth_v) {
   int cur_mini_batch_size = groundtruth_v.Width();
->>>>>>> b060aff0
 
   double total_error = compute_mean_squared_error(predictions_v, groundtruth_v);
 
@@ -83,18 +69,11 @@
 }
 
 /// Compute derivative of mean squared error objective function
-<<<<<<< HEAD
-void mean_squared_error::compute_obj_fn_derivative(
-  layer_type prev_layer_type, ElMat& predictions_v, ElMat& groundtruth_v,
-  ElMat& error_signal_v) {
-  const Int num_neurons = predictions_v.Height();
-=======
-void lbann::objective_functions::mean_squared_error::compute_obj_fn_derivative(layer_type prev_layer_type,
-                                                                               ElMat& predictions_v,
-                                                                               ElMat& groundtruth_v,
-                                                                               ElMat& error_signal_v) {
+void mean_squared_error::compute_obj_fn_derivative(layer_type prev_layer_type,
+                                                   ElMat& predictions_v,
+                                                   ElMat& groundtruth_v,
+                                                   ElMat& error_signal_v) {
   const int num_neurons = predictions_v.Height();
->>>>>>> b060aff0
   Copy(predictions_v, error_signal_v);
   Axpy(DataType(-1), groundtruth_v, error_signal_v);
   Scale(DataType(2)/num_neurons, error_signal_v);

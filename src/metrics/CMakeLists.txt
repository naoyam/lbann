# Add the source files for this directory
set_full_path(THIS_DIR_SOURCES
  metric.cpp
<<<<<<< HEAD
  )

# Propagate the files up the tree
set(SOURCES "${SOURCES}" "${THIS_DIR_SOURCES}" PARENT_SCOPE)
=======
  categorical_accuracy.cpp
  top_k_categorical_accuracy.cpp
  mean_squared_error.cpp
  mean_absolute_deviation.cpp
  pearson_correlation.cpp
)
>>>>>>> b9e07012
<|MERGE_RESOLUTION|>--- conflicted
+++ resolved
@@ -1,16 +1,12 @@
 # Add the source files for this directory
 set_full_path(THIS_DIR_SOURCES
+  categorical_accuracy.cpp
+  mean_absolute_deviation.cpp
+  mean_squared_error.cpp
   metric.cpp
-<<<<<<< HEAD
+  pearson_correlation.cpp
+  top_k_categorical_accuracy.cpp
   )
 
 # Propagate the files up the tree
-set(SOURCES "${SOURCES}" "${THIS_DIR_SOURCES}" PARENT_SCOPE)
-=======
-  categorical_accuracy.cpp
-  top_k_categorical_accuracy.cpp
-  mean_squared_error.cpp
-  mean_absolute_deviation.cpp
-  pearson_correlation.cpp
-)
->>>>>>> b9e07012
+set(SOURCES "${SOURCES}" "${THIS_DIR_SOURCES}" PARENT_SCOPE)
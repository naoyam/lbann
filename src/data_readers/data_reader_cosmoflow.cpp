////////////////////////////////////////////////////////////////////////////////
// Copyright (c) 2014-2016, Lawrence Livermore National Security, LLC.
// Produced at the Lawrence Livermore National Laboratory.
// Written by the LBANN Research Team (B. Van Essen, et al.) listed in
// the CONTRIBUTORS file. <lbann-dev@llnl.gov>
//
// LLNL-CODE-697807.
// All rights reserved.
//
// This file is part of LBANN: Livermore Big Artificial Neural Network
// Toolkit. For details, see http://software.llnl.gov/LBANN or
// https://github.com/LLNL/LBANN.
//
// Licensed under the Apache License, Version 2.0 (the "Licensee"); you
// may not use this file except in compliance with the License.  You may
// obtain a copy of the License at:
//
// http://www.apache.org/licenses/LICENSE-2.0
//
// Unless required by applicable law or agreed to in writing, software
// distributed under the License is distributed on an "AS IS" BASIS,
// WITHOUT WARRANTIES OR CONDITIONS OF ANY KIND, either express or
// implied. See the License for the specific language governing
// permissions and limitations under the license.
//
// lbann_data_reader_cosmoflow .hpp .cpp - data_reader class for CosmoFlow
////////////////////////////////////////////////////////////////////////////////

#include "lbann/data_readers/data_reader_cosmoflow.hpp"
#include "lbann/utils/profiling.hpp"
#include <cstdio>
#include <string>
#include <unordered_set>
#include <cnpy.h>
#include <cassert>

namespace lbann {
const std::string cosmoflow_reader::NPZ_KEY_DATA = "data";
const std::string cosmoflow_reader::NPZ_KEY_RESPONSES = "responses";

cosmoflow_reader::cosmoflow_reader(const bool shuffle)
    : generic_data_reader(shuffle),
      m_num_samples_total(0),
      m_num_features(0),
      m_num_response_features(0) {}

cosmoflow_reader::cosmoflow_reader(const cosmoflow_reader& other) :
    generic_data_reader(other),
    m_num_samples_total(other.m_num_samples_total),
    m_num_features(other.m_num_features),
    m_num_response_features(other.m_num_response_features),
    m_num_samples(other.m_num_samples),
    m_num_samples_prefix(other.m_num_samples_prefix),
    m_data_dims(other.m_data_dims),
    m_npz_paths(other.m_npz_paths),
    m_scaling_factor_int16(other.m_scaling_factor_int16) {}

cosmoflow_reader& cosmoflow_reader::operator=(const cosmoflow_reader& other) {
  generic_data_reader::operator=(other);
  m_num_samples_total = other.m_num_samples_total;
  m_num_features = other.m_num_features;
  m_num_response_features = other.m_num_response_features;
  m_num_samples = other.m_num_samples;
  m_num_samples_prefix = other.m_num_samples_prefix;
  m_data_dims = other.m_data_dims;
  m_npz_paths = other.m_npz_paths;
  m_scaling_factor_int16 = other.m_scaling_factor_int16;
  return *this;
}

void cosmoflow_reader::load() {
  for(const auto infile : m_npz_paths) {
    // Ensure the file exists.
    {
      std::ifstream ifs(infile);
      if (!ifs) {
        throw lbann_exception(std::string{} + __FILE__ + " " + std::to_string(__LINE__) +
                              " cosmoflow_reader::load() - can't open file : " + infile);
      }
      ifs.close();
    }

    if(m_num_features == 0) {
      prof_region_begin("load", prof_colors[0], false);
      const cnpy::NpyArray data = cnpy::npz_load(infile, NPZ_KEY_DATA);
      prof_region_end("load", false);
      m_data_dims = std::vector<int>(data.shape.begin()+1, data.shape.end());
      m_num_features = std::accumulate(m_data_dims.begin(),
                                       m_data_dims.end(),
                                       (size_t) 1,
                                       std::multiplies<size_t>());
    }

    const cnpy::NpyArray responses = cnpy::npz_load(infile, NPZ_KEY_RESPONSES);
    if(m_num_response_features == 0)
      m_num_response_features = responses.shape[1];
    m_num_samples.push_back(responses.shape[0]);
  }

  assert(m_num_samples.size() == m_npz_paths.size());
  m_num_samples_total = std::accumulate(m_num_samples.begin(),
                                        m_num_samples.end(),
                                        0);

  std::string s;
  for(auto i : m_num_samples) {
    s += std::to_string(i) + " ";
  }

  m_num_samples_prefix.resize(m_num_samples.size());
  std::partial_sum(m_num_samples.begin(),
                   m_num_samples.end(),
                   m_num_samples_prefix.begin());

  // reset indices.
  m_shuffled_indices.clear();
  m_shuffled_indices.resize(m_num_samples_total);
  std::iota(m_shuffled_indices.begin(), m_shuffled_indices.end(), 0);
  select_subset_of_data();
}

std::pair<cnpy::NpyArray, int> cosmoflow_reader::prepare_npz_file(const int data_id, const std::string key) {
  // OPTIMIZE
  for(auto i = m_num_samples_prefix.begin(); i != m_num_samples_prefix.end(); i++) {
    if(data_id < *i) {
      const auto position = std::distance(m_num_samples_prefix.begin(), i);
      const auto offset = data_id - (position == 0 ? 0 : *(i-1));
<<<<<<< HEAD
      cnpy::NpyArray data = cnpy::npz_load(m_npz_paths[position], key);
=======
      prof_region_begin("npz_load", prof_colors[0], false);
      const cnpy::npz_t npz = cnpy::npz_load(m_npz_paths[position]);
      prof_region_end("npz_load", false);
      const auto safe_find =
          [](const cnpy::npz_t z, const std::string k) {
            const auto t = z.find(k);
            if(t != z.end()) {
              return t->second;
            } else {
              throw lbann_exception(std::string{} + __FILE__ + " " + std::to_string(__LINE__) +
                                    " numpy_npz_reader::prepare_npz_file() - can't find npz key : " + k);
            }
          }; // TODO: unfold

      cnpy::NpyArray data = safe_find(npz, key);
>>>>>>> 5af7d73b
      return std::make_pair(data, offset);
    }
  }
  throw lbann_exception(std::string{} + __FILE__ + " " + std::to_string(__LINE__) +
                        " cosmoflow_reader::prepare_npz_file() - invalid data_id : " + std::to_string(data_id));
  cnpy::NpyArray a;
  return std::make_pair(a, -1);
}

bool cosmoflow_reader::fetch_datum(Mat& X, int data_id, int mb_idx) {
  prof_region_begin("fetch_datum", prof_colors[0], false);

  auto data_offset = prepare_npz_file(data_id, NPZ_KEY_DATA);
  auto data_npy = data_offset.first;
  const auto offset = data_offset.second;

  Mat X_v = El::View(X, El::IR(0, X.Height()), El::IR(mb_idx, mb_idx+1));

  // Convert int16 to DataType.
  const short *data = data_npy.data<short>() + (size_t) offset * m_num_features;
  DataType *dest = X_v.Buffer();

  // OPTIMIZE
  LBANN_OMP_PARALLEL_FOR
      for(int j = 0; j < m_num_features; j++)
        dest[j] = data[j] * m_scaling_factor_int16;
  prof_region_end("fetch_datum", false);
  return true;
}

bool cosmoflow_reader::fetch_response(Mat& Y, int data_id, int mb_idx) {
  prof_region_begin("fetch_response", prof_colors[0], false);
  auto data_offset = prepare_npz_file(data_id, NPZ_KEY_RESPONSES);
  auto data = data_offset.first;
  const auto offset = data_offset.second;

  void *responses = NULL;
  if (data.word_size == 4) {
    responses = (void *) (data.data<float>()
                          + offset * m_num_response_features);
  } else if (data.word_size == 8) {
    responses = (void *) (data.data<double>()
                          + offset * m_num_response_features);
  } else {
    throw lbann_exception(std::string{} + __FILE__ + " " + std::to_string(__LINE__) +
                          " cosmoflow_reader::fetch_response() - invalid word size : " +
                          std::to_string(data.word_size));
  }
  Mat Y_v = El::View(Y, El::IR(0, Y.Height()), El::IR(mb_idx, mb_idx + 1));
  std::memcpy(Y_v.Buffer(), responses,
              m_num_response_features * data.word_size);
  prof_region_end("fetch_response", false);
  return true;
}

}  // namespace lbann<|MERGE_RESOLUTION|>--- conflicted
+++ resolved
@@ -125,25 +125,9 @@
     if(data_id < *i) {
       const auto position = std::distance(m_num_samples_prefix.begin(), i);
       const auto offset = data_id - (position == 0 ? 0 : *(i-1));
-<<<<<<< HEAD
+      prof_region_begin("npz_load", prof_colors[0], false);
       cnpy::NpyArray data = cnpy::npz_load(m_npz_paths[position], key);
-=======
-      prof_region_begin("npz_load", prof_colors[0], false);
-      const cnpy::npz_t npz = cnpy::npz_load(m_npz_paths[position]);
       prof_region_end("npz_load", false);
-      const auto safe_find =
-          [](const cnpy::npz_t z, const std::string k) {
-            const auto t = z.find(k);
-            if(t != z.end()) {
-              return t->second;
-            } else {
-              throw lbann_exception(std::string{} + __FILE__ + " " + std::to_string(__LINE__) +
-                                    " numpy_npz_reader::prepare_npz_file() - can't find npz key : " + k);
-            }
-          }; // TODO: unfold
-
-      cnpy::NpyArray data = safe_find(npz, key);
->>>>>>> 5af7d73b
       return std::make_pair(data, offset);
     }
   }

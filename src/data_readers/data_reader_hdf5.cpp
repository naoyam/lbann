--- conflicted
+++ resolved
@@ -56,7 +56,6 @@
 hdf5_reader::hdf5_reader(const bool shuffle)
     : generic_data_reader(shuffle) {}
 
-<<<<<<< HEAD
 hdf5_reader::hdf5_reader(const hdf5_reader& rhs)  : generic_data_reader(rhs) {
   copy_members(rhs);
 }
@@ -81,7 +80,6 @@
   m_has_labels = rhs.m_has_labels;
   m_has_responses = rhs.m_has_responses;
   m_num_features = rhs.m_num_features;
-  m_num_response_features = rhs.m_num_response_features;
   m_data_dims = rhs.m_data_dims;
   m_comm = rhs.m_comm;
   m_data_dims = rhs.m_data_dims;
@@ -135,85 +133,6 @@
 
 void hdf5_reader::read_hdf5_sample(int data_id, conduit::Node& sample) {
   int world_rank = dc::get_input_rank(*get_comm()); // Should probably be trainer rank
-=======
-void hdf5_reader::read_hdf5(hsize_t h_data, hsize_t filespace, int rank, std::string key, hsize_t* dims, DataType * data_out) {
-  // this is the splits, right now it is hard coded to split along the z axis
-  int num_io_parts = dc::get_number_of_io_partitions();
-  int ylines = 1;
-  int xlines = 1;
-  int zlines = num_io_parts;
-  int channellines = 1;
-
-  hsize_t xPerNode = dims[3]/xlines;
-  hsize_t yPerNode = dims[2]/ylines;
-  hsize_t zPerNode = dims[1]/zlines;
-  hsize_t cPerNode = dims[0]/channellines;
-  // how many times the pattern should repeat in the hyperslab
-  hsize_t count[4] = {1,1,1,1};
-  // local dimensions aka the dimensions of the slab we will read in
-  hsize_t dims_local[4] = {cPerNode, zPerNode, yPerNode, xPerNode};
-
-  // necessary for the hdf5 lib
-  hid_t memspace = H5Screate_simple(4, dims_local, NULL);
-  int spatial_offset = rank%num_io_parts;
-
-  hsize_t offset[4] = {0, zPerNode*spatial_offset, 0, 0};
-
-  // from an explanation of the hdf5 select_hyperslab:
-  // start -> a starting location for the hyperslab
-  // stride -> the number of elements to separate each element or block to be selected
-  // count -> the number of elemenets or blocks to select along each dimension
-  // block -> the size of the block selected from the dataspace
-  //hsize_t status;
-
-  //todo add error checking
-  H5Sselect_hyperslab(filespace, H5S_SELECT_SET, offset, NULL, count, dims_local);
-  H5Dread(h_data, H5T_NATIVE_SHORT, memspace, filespace, H5P_DEFAULT, data_out);
-}
-
-void hdf5_reader::load() {
-  lbann_comm* l_comm = get_comm();
-  MPI_Comm mpi_comm = dc::get_input_comm(*l_comm);
-  int world_rank = dc::get_input_rank(*l_comm);
-  int color = world_rank/dc::get_number_of_io_partitions();
-  MPI_Comm_split(mpi_comm, color, world_rank, &m_comm);
-  m_shuffled_indices.clear();
-  m_shuffled_indices.resize(m_file_paths.size());
-  std::iota(m_shuffled_indices.begin(), m_shuffled_indices.end(), 0);
-  int nprocs;
-  MPI_Comm_size(MPI_COMM_WORLD, &nprocs);
-  if ((nprocs%dc::get_number_of_io_partitions()) !=0) {
-    std::cerr<<"nprocs should be divisible by num of io partitions otherwise this wont work \n";
-  }
-  m_data_dims = {4, 512, 512, 512};
-  m_num_features = std::accumulate(m_data_dims.begin(),
-                                   m_data_dims.end(),
-                                   (size_t) 1,
-                                   std::multiplies<size_t>());
-#ifdef DATA_READER_HDF5_USE_MPI_IO
-  m_fapl = H5Pcreate(H5P_FILE_ACCESS);
-  CHECK_HDF5(H5Pset_fapl_mpio(m_fapl, m_comm, MPI_INFO_NULL));
-  m_dxpl = H5Pcreate(H5P_DATASET_XFER);
-  CHECK_HDF5(H5Pset_dxpl_mpio(m_dxpl, H5FD_MPIO_COLLECTIVE));
-#else
-  m_fapl = H5P_DEFAULT;
-  m_dxpl = H5P_DEFAULT;
-#endif
-  select_subset_of_data();
-  // responses need to be gathered if rank reordering is not
-  // used. Create an independent comm.
-  if (dc::get_rank_stride() == 1) {
-    MPI_Comm_dup(dc::get_mpi_comm(), &m_response_gather_comm);
-  }
-}
-bool hdf5_reader::fetch_label(Mat& Y, int data_id, int mb_idx) {
-  return true;
-}
-bool hdf5_reader::fetch_datum(Mat& X, int data_id, int mb_idx) {
-  prof_region_begin("fetch_datum", prof_colors[0], false);
-  int world_rank = dc::get_input_rank(*get_comm());
-
->>>>>>> 517cf990
   auto file = m_file_paths[data_id];
   hid_t h_file = H5Fopen(file.c_str(), H5F_ACC_RDONLY, m_fapl);
 
@@ -242,7 +161,6 @@
                           " hdf5_reader::load() - can't find hdf5 key : " + HDF5_KEY_DATA);
   }
 
-<<<<<<< HEAD
   const std::string conduit_obj = LBANN_DATA_ID_STR(data_id);
   read_hdf5_hyperslab(h_data, filespace, world_rank, HDF5_KEY_DATA, dims, sample[conduit_obj+"/slab"]);
   //close data set
@@ -318,6 +236,10 @@
   instantiate_data_store(local_list_sizes);
 
   select_subset_of_data();
+
+  if (dc::get_rank_stride() == 1) {
+    MPI_Comm_dup(dc::get_mpi_comm(), &m_response_gather_comm);
+  }
 }
 bool hdf5_reader::fetch_label(Mat& Y, int data_id, int mb_idx) {
   return true;
@@ -356,31 +278,11 @@
   prof_region_begin("copy_to_buffer", prof_colors[0], false);
   std::memcpy(X.Buffer(), data, slab.dtype().number_of_elements()*slab.dtype().element_bytes());
   prof_region_end("copy_to_buffer", false);
-=======
-  // In the Cosmoflow case, each minibatch should have only one
-  // sample per rank.
-  assert_eq(X.Width(), 1);
-  // Assuming 512^3 samples
-  assert_eq(X.Height(),
-            512 * 512 * 512 * 4 / dc::get_number_of_io_partitions()
-            / (sizeof(DataType) / sizeof(short)));
-
-  DataType *dest = X.Buffer();
-  read_hdf5(h_data, filespace, world_rank, HDF5_KEY_DATA, dims, dest);
-  //close data set
-  H5Dclose(h_data);
-  if (m_has_responses) {
-    h_data = H5Dopen(h_file, HDF5_KEY_RESPONSES.c_str(), H5P_DEFAULT);
-    H5Dread(h_data, H5T_NATIVE_FLOAT, H5S_ALL, H5S_ALL, H5P_DEFAULT, m_all_responses);
-    H5Dclose(h_data);
-  }
-  H5Fclose(h_file);
->>>>>>> 517cf990
 
   prof_region_end("fetch_datum", false);
   return true;
 }
-<<<<<<< HEAD
+
 //get from a cached response
 bool hdf5_reader::fetch_response(Mat& Y, int data_id, int mb_idx) {
   prof_region_begin("fetch_response", prof_colors[0], false);
@@ -395,17 +297,9 @@
     buf = node[conduit_obj+"/responses"].value();
   }else {
     buf = m_all_responses;
-=======
-
-//get from a cached response
-bool hdf5_reader::fetch_response(Mat& Y, int data_id, int mb_idx) {
-  prof_region_begin("fetch_response", prof_colors[0], false);
-  assert_eq(Y.Height(), m_num_response_features);
-  std::memcpy(Y.Buffer(), &m_all_responses,
+  }
+  std::memcpy(Y.Buffer(), buf,
               m_num_response_features*sizeof(DataType));
-  // Gather scattered responses to the first N ranks, where N is the
-  // mini-batch size. This is not necessary when the rank reordering
-  // is used.
   if (dc::get_rank_stride() == 1) {
     gather_responses(Y.Buffer());
   }
@@ -413,6 +307,9 @@
   return true;
 }
 
+// Gather scattered responses to the first N ranks, where N is the
+// mini-batch size. This is not necessary when the rank reordering
+// is used.
 void hdf5_reader::gather_responses(float *responses) {
   float recv_buf[m_num_response_features];
   const int rank = dc::get_mpi_rank();
@@ -430,17 +327,8 @@
     MPI_Isend(responses, m_num_response_features, MPI_FLOAT, dst_rank,
               tag, m_response_gather_comm, &req[req_idx]);
     ++req_idx;
->>>>>>> 517cf990
-  }
-  std::memcpy(Y.Buffer(), buf,
-              m_num_response_features*sizeof(DataType));
-
-  prof_region_end("fetch_response", false);
-  return true;
-}
-
-<<<<<<< HEAD
-=======
+  }
+
   // recv
   if (rank < mini_batch_size) {
     //dc::MPIPrintStreamInfo() << "Receiving from " << src_rank;
@@ -458,5 +346,4 @@
   std::memcpy(responses, recv_buf, sizeof(float) * m_num_response_features);
 }
 
->>>>>>> 517cf990
 }
# Add the source files for this directory
set_full_path(THIS_DIR_SOURCES
  data_reader.cpp
  data_reader_cifar10.cpp
  data_reader_cosmoflow.cpp
  data_reader_csv.cpp
  data_reader_image.cpp
  data_reader_imagenet.cpp
<<<<<<< HEAD
  data_reader_hdf5.cpp
  data_reader_jag.cpp
=======
>>>>>>> 96ee3b42
  data_reader_jag_conduit.cpp
  data_reader_merge_features.cpp
  data_reader_merge_samples.cpp
  data_reader_mesh.cpp
  data_reader_mnist.cpp
  data_reader_nci.cpp
  data_reader_numpy.cpp
  data_reader_numpy_npz.cpp
  data_reader_pilot2_molecular.cpp
  data_reader_synthetic.cpp
  data_reader_multi_images.cpp
  data_reader_multihead_siamese.cpp
  data_reader_python.cpp
  offline_patches_npz.cpp
  data_reader_numpy_npz_conduit.cpp
  data_reader_npz_ras_lipid.cpp
  )

# Propagate the files up the tree
set(SOURCES "${SOURCES}" "${THIS_DIR_SOURCES}" PARENT_SCOPE)<|MERGE_RESOLUTION|>--- conflicted
+++ resolved
@@ -6,11 +6,7 @@
   data_reader_csv.cpp
   data_reader_image.cpp
   data_reader_imagenet.cpp
-<<<<<<< HEAD
   data_reader_hdf5.cpp
-  data_reader_jag.cpp
-=======
->>>>>>> 96ee3b42
   data_reader_jag_conduit.cpp
   data_reader_merge_features.cpp
   data_reader_merge_samples.cpp

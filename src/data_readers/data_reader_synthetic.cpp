--- conflicted
+++ resolved
@@ -45,14 +45,13 @@
     return;
   }
   std::normal_distribution<DataType> dist(DataType(0), DataType(1));
-<<<<<<< HEAD
   if (randgen_method == "MT") {
-    auto& gen = get_generator();
+    auto& gen = get_io_generator();
     for (size_t i = 0; i < len; ++i) {
       buf[i] = dist(gen);
     }
   } else {
-    auto& gen = get_fast_generator();
+    auto& gen = get_fast_io_generator();
     for (size_t i = 0; i < len; ++i) {
       buf[i] = dist(gen);
     }
@@ -60,9 +59,6 @@
 }
 
 void fill_matrix(CPUMat& mat, DataType * __restrict__ pre_generated=nullptr) {
-=======
-  auto& gen = get_fast_io_generator();
->>>>>>> beaefa2f
   const El::Int height = mat.Height();  // Width is 1.
   DataType * __restrict__ buf = mat.Buffer();
   prof_region_begin("synthetic fill matrix", prof_colors[0], false);

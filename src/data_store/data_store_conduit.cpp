--- conflicted
+++ resolved
@@ -201,44 +201,6 @@
   m_cur_spill_dir = rhs.m_cur_spill_dir;
   m_num_files_in_cur_spill_dir = rhs.m_num_files_in_cur_spill_dir;
 
-<<<<<<< HEAD
-  /// This block needed when carving a validation set from the training set
-  m_my_num_indices = 0;
-  if(ds_sample_move_list.size() == 0) {
-    m_data = rhs.m_data;
-  } else {
-    /// Move indices on the list from the data and owner maps in the RHS data store to the new data store
-    for(auto&& i : ds_sample_move_list) {
-
-      if(rhs.m_data.find(i) != rhs.m_data.end()){
-        /// Repack the nodes because they don't seem to copy correctly
-        //
-        //dah - previously this code block only contained the line:
-        //  build_node_for_sending(rhs.m_data[i]["data"], m_data[i]);
-        //However, this resulted in errors in the schema; not sure why,
-        //as it used to work; some change in the conduit library?
-        conduit::Node n2;
-        const std::vector<std::string> &names = rhs.m_data[i]["data"].child_names();
-        const std::vector<std::string> &names2 = rhs.m_data[i]["data"][names[0]].child_names();
-        for (auto t : names2) {
-          n2[names[0]][t] = rhs.m_data[i]["data"][names[0]][t];
-        }
-        build_node_for_sending(n2, m_data[i]);
-        ++m_my_num_indices;
-      }
-      rhs.m_data.erase(i);
-
-      /// Removed migrated nodes from the original data store's owner list
-      auto key = std::make_pair(i, m_offset_in_partition);
-      if(rhs.m_owner.find(key) != rhs.m_owner.end()) {
-        m_owner[key] = rhs.m_owner[key];
-        rhs.m_owner.erase(key);
-      }
-    }
-  }
-
-=======
->>>>>>> d517d902
   /// Clear the pointer to the data reader, this cannot be copied
   m_reader = nullptr;
   m_shuffled_indices = nullptr;

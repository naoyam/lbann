////////////////////////////////////////////////////////////////////////////////
// Copyright (c) 2014-2019, Lawrence Livermore National Security, LLC.
// Produced at the Lawrence Livermore National Laboratory.
// Written by the LBANN Research Team (B. Van Essen, et al.) listed in
// the CONTRIBUTORS file. <lbann-dev@llnl.gov>
//
// LLNL-CODE-697807.
// All rights reserved.
//
// This file is part of LBANN: Livermore Big Artificial Neural Network
// Toolkit. For details, see http://software.llnl.gov/LBANN or
// https://github.com/LLNL/LBANN.
//
// Licensed under the Apache License, Version 2.0 (the "Licensee"); you
// may not use this file except in compliance with the License.  You may
// obtain a copy of the License at:
//
// http://www.apache.org/licenses/LICENSE-2.0
//
// Unless required by applicable law or agreed to in writing, software
// distributed under the License is distributed on an "AS IS" BASIS,
// WITHOUT WARRANTIES OR CONDITIONS OF ANY KIND, either express or
// implied. See the License for the specific language governing
// permissions and limitations under the license.
//
////////////////////////////////////////////////////////////////////////////////

#include "lbann/data_store/data_store_conduit.hpp"

#include "lbann/data_readers/data_reader_jag_conduit.hpp"
#include "lbann/data_readers/data_reader_image.hpp"
#include "lbann/utils/exception.hpp"
#include "lbann/utils/options.hpp"
#include "lbann/utils/timer.hpp"
#include "lbann/utils/distconv.hpp"
#include "lbann/utils/file_utils.hpp"
#include "lbann/utils/commify.hpp"
#include <unordered_set>
#include <sys/mman.h>
#include <sys/stat.h>
#include <stdarg.h>
#include <fcntl.h>
#include <errno.h>
#include <unistd.h>
#include <unistd.h>
#include <sys/statvfs.h>
#include <cereal/types/unordered_map.hpp>
#include <cereal/archives/binary.hpp>


#include <cereal/archives/binary.hpp>
#include <cereal/archives/xml.hpp>
#include <cstdlib>

namespace lbann {

data_store_conduit::data_store_conduit(
  generic_data_reader *reader) :
  m_reader(reader) {
  m_comm = m_reader->get_comm();
  if (m_comm == nullptr) {
    LBANN_ERROR("m_comm is nullptr");
  }

  int num_io_parts = dc::get_number_of_io_partitions();

  m_world_master = m_comm->am_world_master();
  m_trainer_master = m_comm->am_trainer_master();
  m_rank_in_trainer = m_comm->get_rank_in_trainer();
  m_rank_in_world = m_comm->get_rank_in_world();
  m_partition_in_trainer = m_rank_in_trainer/num_io_parts; // needs a better name  which group you are in
  m_offset_in_partition = m_rank_in_trainer%num_io_parts;
  m_np_in_trainer = m_comm->get_procs_per_trainer();
  m_num_partitions_in_trainer = m_np_in_trainer/num_io_parts; // rename this m_num_io_groups_in_trainer

  open_informational_files();

  options *opts = options::get();

  if (opts->has_string("data_store_test_checkpoint")
      && opts->has_string("data_store_spill")) {
    LBANN_ERROR("you passed both --data_store_test_checkpoint and --data_store_spill; please use one or the other or none, but not both");
  }
  if (opts->has_string("data_store_test_checkpoint")) {
    setup_checkpoint_test();
  }
  if (opts->has_string("data_store_spill")) {
    setup_spill(opts->get_string("data_store_spill"));
  }

  set_is_local_cache(opts->get_bool("data_store_cache"));
  set_is_preloading(opts->get_bool("preload_data_store"));
  set_is_explicitly_loading(! is_preloading());

  if (is_local_cache()) {
    PROFILE("data_store_conduit is running in local_cache mode");
  } else {
    PROFILE("data_store_conduit is running in multi-message mode");
  }
  if (is_explicitly_loading()) {
    PROFILE("data_store_conduit is explicitly loading");
  } else {
    PROFILE("data_store_conduit is preloading");
  }

  check_query_flags();
}

data_store_conduit::~data_store_conduit() {
  if (m_debug) {
    m_debug->close();
  }
  if (m_profile) {
    m_profile->close();
  }
  if (m_is_local_cache && m_mem_seg) {
    int sanity = shm_unlink(m_seg_name.c_str());
    if (sanity != 0) {
      std::cerr << "\nWARNING: shm_unlink failed in data_store_conduit::~data_store_conduit()\n";
    }
    sanity = munmap(reinterpret_cast<void*>(m_mem_seg), m_mem_seg_length);
    if (sanity != 0) {
      std::cerr << "\nWARNING: munmap failed in data_store_conduit::~data_store_conduit()\n";
    }
  }
}

void data_store_conduit::setup_checkpoint_test() {
  std::string c = options::get()->get_string("data_store_test_checkpoint");
  if (c == "1") {
    LBANN_ERROR("--data_store_test_checkpoint=1; you probably forgot to specify the spill directory; you must specify --data_store_test_checkpoint=<string>'");
  }
  if (c == "lassen") {
     c = get_lassen_spill_dir();
  }
  m_spill_dir_base = c;
  m_test_dir = c;
  m_run_checkpoint_test = true;
}

std::string data_store_conduit::get_lassen_spill_dir() {
  char * val = std::getenv("BBPATH");
  if (val == NULL) {
    LBANN_ERROR("std::getenv(\"BBPATH\") returned NULL; unable to use burst buffer");
  }
  std::string cc(val);
  return cc + "/data_store";
}


data_store_conduit::data_store_conduit(const data_store_conduit& rhs) {
  copy_members(rhs);
}


data_store_conduit& data_store_conduit::operator=(const data_store_conduit& rhs) {
  // check for self-assignment
  if (this == &rhs) {
    return (*this);
  }
  copy_members(rhs);
  return (*this);
}

void data_store_conduit::set_data_reader_ptr(generic_data_reader *reader) {
  m_reader = reader;
  m_debug = 0;
  m_profile = 0;
  open_informational_files();
}

void data_store_conduit::copy_members(const data_store_conduit& rhs) {
  m_other = rhs.m_other;
  m_is_setup = rhs.m_is_setup;
  m_preloading = rhs.m_preloading;
  m_loading_is_complete = rhs.m_loading_is_complete;
  m_explicitly_loading = rhs.m_explicitly_loading;
  m_owner_map_mb_size = rhs.m_owner_map_mb_size;
  m_compacted_sample_size = rhs.m_compacted_sample_size;
  m_is_local_cache = rhs.m_is_local_cache;
  m_node_sizes_vary = rhs.m_node_sizes_vary;
  m_have_sample_sizes = rhs.m_have_sample_sizes;
  m_comm = rhs.m_comm;
  m_world_master = rhs.m_world_master;
  m_trainer_master = rhs.m_trainer_master;
  m_rank_in_trainer = rhs.m_rank_in_trainer;
  m_np_in_trainer = rhs.m_np_in_trainer;
  m_owner = rhs.m_owner;
  m_shuffled_indices = rhs.m_shuffled_indices;
  m_sample_sizes = rhs.m_sample_sizes;
  m_mem_seg = rhs.m_mem_seg;
  m_mem_seg_length = rhs.m_mem_seg_length;
  m_seg_name = rhs.m_seg_name;
  m_image_offsets = rhs.m_image_offsets;

  // This needs to be false, to ensure a carved out validation set
  // check for sufficient samples
  m_bcast_sample_size = true;

  m_spill = rhs.m_spill;
  m_is_spilled = rhs.m_is_spilled;
  m_spill_dir_base = rhs.m_spill_dir_base;
  m_cur_spill_dir_integer = rhs.m_cur_spill_dir_integer;
  m_cur_spill_dir = rhs.m_cur_spill_dir;
  m_num_files_in_cur_spill_dir = rhs.m_num_files_in_cur_spill_dir;

  /// Clear the pointer to the data reader, this cannot be copied
  m_reader = nullptr;
  m_shuffled_indices = nullptr;

  //these will probably zero-length, but I don't want to make assumptions
  //as to state when copy_member is called
  m_minibatch_data = rhs.m_minibatch_data;
  m_send_buffer = rhs.m_send_buffer;
  m_send_buffer_2 = rhs.m_send_buffer_2;
  m_send_requests = rhs.m_send_requests;
  m_recv_requests = rhs.m_recv_requests;
  m_recv_buffer = rhs.m_recv_buffer;
  m_outgoing_msg_sizes = rhs.m_outgoing_msg_sizes;
  m_incoming_msg_sizes = rhs.m_incoming_msg_sizes;
  m_compacted_sample_size = rhs.m_compacted_sample_size;
  m_indices_to_send = rhs.m_indices_to_send;
  m_indices_to_recv = rhs.m_indices_to_recv;

  open_informational_files();
}

void data_store_conduit::setup(int mini_batch_size) {
  PROFILE("starting setup(); m_owner.size(): ", m_owner.size());
  m_owner_map_mb_size = mini_batch_size;
  m_is_setup = true;
}

void data_store_conduit::setup_data_store_buffers() {
  // allocate buffers that are used in exchange_data()
  m_send_buffer.resize(m_np_in_trainer);
  m_send_buffer_2.resize(m_np_in_trainer);
  m_send_requests.resize(m_np_in_trainer);
  m_recv_requests.resize(m_np_in_trainer);
  m_outgoing_msg_sizes.resize(m_np_in_trainer);
  m_incoming_msg_sizes.resize(m_np_in_trainer);
  m_recv_buffer.resize(m_np_in_trainer);
}

void data_store_conduit::spill_preloaded_conduit_node(int data_id, const conduit::Node &node) {
  // note: at this point m_data[data_id] = node
  conduit::Node n3 = node;
  {
    std::lock_guard<std::mutex> lock(m_mutex);
    build_node_for_sending(node, n3);
  }
  if (!m_node_sizes_vary) {
    error_check_compacted_node(n3, data_id);
  } else {
    std::lock_guard<std::mutex> lock(m_mutex);
    m_sample_sizes[data_id] = n3.total_bytes_compact();
  }

  {
    std::lock_guard<std::mutex> lock(m_mutex);
    spill_conduit_node(node, data_id);
    m_spilled_nodes[data_id] = m_cur_spill_dir_integer;
    m_data.erase(data_id);
  }
}

void data_store_conduit::set_preloaded_conduit_node(int data_id, const conduit::Node &node) {
  // note: at this point m_data[data_id] = node
  {
    std::lock_guard<std::mutex> lock(m_mutex);
    ++m_my_num_indices;
  }

  if (is_local_cache()) {
    m_data[data_id] = node;
    return;
  }

  if (m_spill) {
    spill_preloaded_conduit_node(data_id, node);
    return;
  }

  {
    conduit::Node n2 = node;
    std::lock_guard<std::mutex> lock(m_mutex);
    build_node_for_sending(n2, m_data[data_id]);
  }
  if (!m_node_sizes_vary) {
    error_check_compacted_node(m_data[data_id], data_id);
  } else {
    std::lock_guard<std::mutex> lock(m_mutex);
    m_sample_sizes[data_id] = m_data[data_id].total_bytes_compact();
  }
}

void data_store_conduit::error_check_compacted_node(const conduit::Node &nd, int data_id) {
  if (m_node_sizes_vary) {
    return;
  }
  {
    std::lock_guard<std::mutex> lock(m_mutex_2);
    if (m_compacted_sample_size == 0) {
      m_compacted_sample_size = nd.total_bytes_compact();
      PROFILE("num bytes for nodes to be transmitted: ", nd.total_bytes_compact(), " per node");
    } else if (m_compacted_sample_size != nd.total_bytes_compact() && !m_node_sizes_vary) {
      LBANN_ERROR("Conduit node being added data_id: ", data_id,
                  " is not the same size as existing nodes in the data_store ",
                  m_compacted_sample_size, " != ", nd.total_bytes_compact(),
                  " role: ", m_reader->get_role());
    }
  }
  if (!nd.is_contiguous()) {
    LBANN_ERROR("m_data[",  data_id, "] does not have a contiguous layout");
  }
  if (nd.data_ptr() == nullptr) {
    LBANN_ERROR("m_data[", data_id, "] does not have a valid data pointer");
  }
  if (nd.contiguous_data_ptr() == nullptr) {
    LBANN_ERROR("m_data[", data_id, "] does not have a valid contiguous data pointer");
  }
}


//n.b. Do not put any PROFILE or DEBUG_DS statements in this method,
//     since the threading from the data_reader will cause you grief
void data_store_conduit::set_conduit_node(int data_id, const conduit::Node &node, bool already_have) {

  std::lock_guard<std::mutex> lock(m_mutex);
  // TODO: test whether having multiple mutexes below is better (faster) than
  //       locking this entire call with a single mutex. For now I'm
  //       playing it safe and locking the whole dang thing.
  ++m_my_num_indices;

  if (is_local_cache() && is_preloading()) {
    LBANN_ERROR("you called data_store_conduit::set_conduit_node, but you're running in local cache mode with preloading; something is broken; please contact Dave Hysom");
  }

  {
    //std::lock_guard<std::mutex> lock(m_mutex);
    if (already_have == false && m_data.find(data_id) != m_data.end()) {
      DEBUG_DS("m_data.size: ", m_data.size(), " ERROR: duplicate data_id: ", data_id);
      LBANN_ERROR("duplicate data_id: ", data_id, " in data_store_conduit::set_conduit_node; role: ", m_reader->get_role());
    }
  }

  if (already_have && is_local_cache()) {
    if (m_data.find(data_id) == m_data.end()) {
      LBANN_ERROR("you claim the passed node was obtained from this data_store, but the data_id (", data_id, ") doesn't exist in m_data");
    }
    return;
  }

  if (is_local_cache()) {
    m_data[data_id] = node;
  }

  else {
    if (m_spill) {
  PROFILE("spill!\n");

      //TODO: rethink how we go about exchanging sample sizes.
      //currently, we exchange sample sizes a single time, and
      //the exchange is for all samples. To make this work with
      //spilling we need to compute the sample size by building
      //a node_for_sending (below), then we throw it away.
      //Also, see not in copy_members() about problems with the
      //schema that cause us to rebuild the node_for_sending after
      //copying or loading from disk. I need to revisit this and
      //figure out what's going on.
      conduit::Node n2;
      build_node_for_sending(node, n2);
      error_check_compacted_node(n2, data_id);
      {
    //    std::lock_guard<std::mutex> lock(m_mutex);
        LBANN_ERROR("NOT YET IMPLEMENTED");
        auto key = std::make_pair(data_id, m_offset_in_partition);
        m_owner[key] = m_rank_in_trainer;
        m_sample_sizes[data_id] = n2.total_bytes_compact();
        spill_conduit_node(node, data_id);
        m_spilled_nodes[data_id] = m_cur_spill_dir_integer;
      }
    }

    else {
      //      m_mutex.lock();
      DEBUG("set_conduit_node : rank_in_trainer=", m_rank_in_trainer, " and partition_in_trainer=", m_partition_in_trainer, " offset in partition=", m_offset_in_partition, " with num_partitions=", m_num_partitions_in_trainer);
      auto key = std::make_pair(data_id, m_offset_in_partition);
      m_owner[key] = m_rank_in_trainer;
      build_node_for_sending(node, m_data[data_id]);
      error_check_compacted_node(m_data[data_id], data_id);
      m_sample_sizes[data_id] = m_data[data_id].total_bytes_compact();
      //      m_mutex.unlock();
    }
  }
}

const conduit::Node & data_store_conduit::get_conduit_node(int data_id) const {
  if (is_local_cache()) {
    std::unordered_map<int, conduit::Node>::const_iterator t3 = m_data.find(data_id);
    if (t3 == m_data.end()) {
      LBANN_ERROR("(local cache) failed to find data_id: ", data_id, " in m_data; m_data.size: ", m_data.size());
    }
    return t3->second;
  }

  std::unordered_map<int, conduit::Node>::const_iterator t2 = m_minibatch_data.find(data_id);
  // if not preloaded, and get_label() or get_response() is called,
  // we need to check m_data
  if (t2 == m_minibatch_data.end()) {
    std::unordered_map<int, conduit::Node>::const_iterator t3 = m_data.find(data_id);
    if (t3 != m_data.end()) {
      return t3->second["data"];
    }
    LBANN_ERROR("failed to find data_id: ", data_id, " in m_minibatch_data; m_minibatch_data.size: ", m_minibatch_data.size(), " and also failed to find it in m_data; m_data.size: ", m_data.size(), "; role: ", m_reader->get_role());
  }

  return t2->second;
}

// code in the following method is a modification of code from
// conduit/src/libs/relay/conduit_relay_mpi.cpp
void data_store_conduit::build_node_for_sending(const conduit::Node &node_in, conduit::Node &node_out) {
  node_out.reset();
  conduit::Schema s_data_compact;
  if( node_in.is_compact() && node_in.is_contiguous()) {
    s_data_compact = node_in.schema();
  } else {
    node_in.schema().compact_to(s_data_compact);
  }

  std::string snd_schema_json = s_data_compact.to_json();

  conduit::Schema s_msg;
  s_msg["schema_len"].set(conduit::DataType::int64());
  s_msg["schema"].set(conduit::DataType::char8_str(snd_schema_json.size()+1));
  s_msg["data"].set(s_data_compact);

  conduit::Schema s_msg_compact;
  s_msg.compact_to(s_msg_compact);
  node_out.reset();
  node_out.set(s_msg_compact);
  node_out["schema"].set(snd_schema_json);
  node_out["data"].update(node_in);

  if(!node_out.is_contiguous()) {
    LBANN_ERROR("node_out does not have a contiguous layout");
  }
  if(node_out.data_ptr() == nullptr) {
    LBANN_ERROR("node_out does not have a valid data pointer");
  }
  if(node_out.contiguous_data_ptr() == nullptr) {
    LBANN_ERROR("node_out does not have a valid contiguous data pointer");
  }
}

void data_store_conduit::exchange_data_by_sample(size_t current_pos, size_t mb_size) {
  if (! m_is_setup) {
    LBANN_ERROR("setup(mb_size) has not been called");
  }

  // The following is needed to deal with one-off cases where one or
  // more ranks do not own any samples (i.e, m_data is empty).
  // In this case those processors won't know the size of the compacted
  // nodes, hence, cannot properly set up their recv buffers, hence,
  // mpi throws errors.
  if (m_bcast_sample_size && !m_node_sizes_vary) {
    verify_sample_size();
    m_bcast_sample_size = false;
  }

  double tm5 = get_time();

  /// exchange sample sizes if they are non-uniform (imagenet);
  /// this will only be called once, during the first call to
  /// exchange_data_by_sample at the beginning of the 2nd epoch,
  /// or during the first call th exchange_data_by_sample() during
  /// the first epoch if preloading
  if (m_node_sizes_vary && !m_have_sample_sizes) {
    double tm3 = get_time();
    exchange_sample_sizes();
    m_exchange_sample_sizes_time += (get_time() - tm3);
  }

  int num_send_req = build_indices_i_will_send(current_pos, mb_size);
  if (m_spill) {
    // TODO
    load_spilled_conduit_nodes();
  }

  int num_recv_req = build_indices_i_will_recv(current_pos, mb_size);

  m_send_requests.resize(num_send_req);
  m_recv_requests.resize(num_recv_req);
  m_recv_buffer.resize(num_recv_req);
  m_recv_data_ids.resize(num_recv_req);

  //========================================================================
  //part 2: exchange the actual data

  // start sends for outgoing data
  size_t ss = 0;
  for (int p=0; p<m_np_in_trainer; p++) {
    const std::unordered_set<int> &indices = m_indices_to_send[p];
    for (auto index : indices) {
      if (m_data.find(index) == m_data.end()) {
        LBANN_ERROR("failed to find data_id: ", index, " to be sent to ", p, " in m_data");
      }
      const conduit::Node& n = m_data[index];
      const El::byte *s = reinterpret_cast<const El::byte*>(n.data_ptr());
      if(!n.is_contiguous()) {
        LBANN_ERROR("data_id: ", index, " does not have a contiguous layout");
      }
      if(n.data_ptr() == nullptr) {
        LBANN_ERROR("data_id: ", index, " does not have a valid data pointer");
      }
      if(n.contiguous_data_ptr() == nullptr) {
        LBANN_ERROR("data_id: ", index, " does not have a valid contiguous data pointer");
      }

      size_t sz = m_compacted_sample_size;

      if (m_node_sizes_vary) {
        if (m_sample_sizes.find(index) == m_sample_sizes.end()) {
          LBANN_ERROR("m_sample_sizes.find(index) == m_sample_sizes.end() for index: ", index, "; m_sample_sizes.size: ", m_sample_sizes.size());
        }
        sz = m_sample_sizes[index];
      }

      m_comm->nb_tagged_send<El::byte>(s, sz, p, index, m_send_requests[ss++], m_comm->get_trainer_comm());
    }
  }

  // sanity checks
  if (ss != m_send_requests.size()) {
    LBANN_ERROR("ss != m_send_requests.size; ss: ", ss, " m_send_requests.size: ", m_send_requests.size());
  }

  // start recvs for incoming data
  ss = 0;

  for (int p=0; p<m_np_in_trainer; p++) {
    const std::unordered_set<int> &indices = m_indices_to_recv[p];
    int sanity = 0;
    for (auto index : indices) {
      ++sanity;
      int sz = m_compacted_sample_size;
      if (m_node_sizes_vary) {
        if (m_sample_sizes.find(index) == m_sample_sizes.end()) {
          LBANN_ERROR("m_sample_sizes.find(index) == m_sample_sizes.end() for index: ", index, "; m_sample_sizes.size(): ", m_sample_sizes.size(), " role: ", m_reader->get_role(), " for index: ", sanity, " of ", indices.size());
        }
        sz = m_sample_sizes[index];
      }

      m_recv_buffer[ss].set(conduit::DataType::uint8(sz));
      El::byte *r = reinterpret_cast<El::byte*>(m_recv_buffer[ss].data_ptr());
      m_comm->nb_tagged_recv<El::byte>(r, sz, p, index, m_recv_requests[ss], m_comm->get_trainer_comm());
      m_recv_data_ids[ss] = index;
      ++ss;
    }
  }

  // sanity checks
  if (ss != m_recv_buffer.size()) {
    LBANN_ERROR("ss != m_recv_buffer.size; ss: ", ss, " m_recv_buffer.size: ", m_recv_buffer.size());
  }
  if (m_recv_requests.size() != m_recv_buffer.size()) {
    LBANN_ERROR("m_recv_requests.size != m_recv_buffer.size; m_recv_requests: ", m_recv_requests.size(), " m_recv_buffer.size: ", m_recv_buffer.size());
  }

  m_start_snd_rcv_time += (get_time() - tm5);

  // wait for all msgs to complete
  tm5 = get_time();
  m_comm->wait_all(m_send_requests);
  m_comm->wait_all(m_recv_requests);
  m_wait_all_time += (get_time() - tm5);

  //========================================================================
  //part 3: construct the Nodes needed by me for the current minibatch

  tm5 = get_time();
  conduit::Node nd;
  m_minibatch_data.clear();
  for (size_t j=0; j < m_recv_buffer.size(); j++) {
    conduit::uint8 *n_buff_ptr = (conduit::uint8*)m_recv_buffer[j].data_ptr();
    conduit::Node n_msg;
    n_msg["schema_len"].set_external((conduit::int64*)n_buff_ptr);
    n_buff_ptr +=8;
    n_msg["schema"].set_external_char8_str((char*)(n_buff_ptr));
    conduit::Schema rcv_schema;
    conduit::Generator gen(n_msg["schema"].as_char8_str());
    gen.walk(rcv_schema);
    n_buff_ptr += n_msg["schema"].total_bytes_compact();
    n_msg["data"].set_external(rcv_schema,n_buff_ptr);

    int data_id = m_recv_data_ids[j];
    m_minibatch_data[data_id].set_external(n_msg["data"]);
  }
  m_rebuild_time += (get_time() - tm5);

  if (m_spill) {
    // TODO
    m_data.clear();
  }
}

int data_store_conduit::build_indices_i_will_recv(int current_pos, int mb_size) {
  m_indices_to_recv.clear();
  m_indices_to_recv.resize(m_np_in_trainer);
  int k = 0;
  for (int i=current_pos; i< current_pos + mb_size; ++i) {
    auto index = (*m_shuffled_indices)[i];
    int num_ranks_in_partition = dc::get_number_of_io_partitions();
    if ((((i % m_owner_map_mb_size) % m_num_partitions_in_trainer) * num_ranks_in_partition + m_offset_in_partition) == m_rank_in_trainer) {
      auto key = std::make_pair(index, m_offset_in_partition);
      int owner = m_owner[key];
      m_indices_to_recv[owner].insert(index);
      k++;
    }
  }
  return k;
}

int data_store_conduit::build_indices_i_will_send(int current_pos, int mb_size) {
  m_indices_to_send.clear();
  m_indices_to_send.resize(m_np_in_trainer);
  int k = 0;
  DEBUG_DS("build_indices_i_will_send; cur pos: ", current_pos, " mb_size: ", mb_size, " m_data.size: ", m_data.size());
  for (int i = current_pos; i < current_pos + mb_size; i++) {
    auto index = (*m_shuffled_indices)[i];
    /// If this rank owns the index send it to the (i%m_np)'th rank
    bool is_mine = false;
    if (m_data.find(index) != m_data.end()) {
      is_mine = true;
    } else if (m_spilled_nodes.find(index) != m_spilled_nodes.end()) {
      is_mine = true;
    }
    if (is_mine) {
      int num_ranks_in_partition = dc::get_number_of_io_partitions();
      m_indices_to_send[(((i % m_owner_map_mb_size) % m_num_partitions_in_trainer) * num_ranks_in_partition + m_offset_in_partition)].insert(index);

      // Sanity check
      auto key = std::make_pair(index, m_offset_in_partition);
      if (m_owner[key] != m_rank_in_trainer) {
        LBANN_ERROR( "error for i: ", i, " index: ", index, " m_owner: ", m_owner[key], " me: ", m_rank_in_trainer);
      }
      k++;
    }
  }
  return k;
}

void data_store_conduit::build_preloaded_owner_map(const std::vector<int>& per_rank_list_sizes) {
  PROFILE("starting data_store_conduit::build_preloaded_owner_map");
  m_owner.clear();
  int owning_rank = 0;
  size_t per_rank_list_range_start = 0;
  for (size_t i = 0; i < m_shuffled_indices->size(); i++) {
    const auto per_rank_list_size = per_rank_list_sizes[owning_rank];
    if(i == (per_rank_list_range_start + per_rank_list_size)) {
      ++owning_rank;
      per_rank_list_range_start += per_rank_list_size;
    }
    auto key = std::make_pair((*m_shuffled_indices)[i], m_offset_in_partition);
    m_owner[key] = owning_rank;
  }
PROFILE("build_preloaded_owner_map; m_owner_maps_were_exchanged = true");
  m_owner_maps_were_exchanged = true;
}

const conduit::Node & data_store_conduit::get_random_node() const {
  size_t sz = m_data.size();

  // Deal with edge case
  if (sz == 0) {
    LBANN_ERROR("can't return random node since we have no data (set_conduit_node has never been called)");
  }

  int offset = random() % sz;
  auto it = std::next(m_data.begin(), offset);
  return it->second;
}

const conduit::Node & data_store_conduit::get_random_node(const std::string &field) const {
  auto node = get_random_node();
  //return node;
  return node[field];
}

conduit::Node & data_store_conduit::get_empty_node(int data_id) {
  std::lock_guard<std::mutex> lock(m_mutex);
  if (m_data.find(data_id) != m_data.end()) {
    LBANN_ERROR("we already have a node with data_id= ", data_id);
  }
  return m_data[data_id];
}

void data_store_conduit::compact_nodes() {
  for(auto&& j : *m_shuffled_indices) {
    if(m_data.find(j) != m_data.end()){
      if(! (m_data[j].is_contiguous() && m_data[j].is_compact()) ) {
        /// Repack the nodes because they don't seem to copy correctly
        conduit::Node node = m_data[j]["data"];
        m_data.erase(j);
        build_node_for_sending(node, m_data[j]);
      }
    }
  }
}

int data_store_conduit::get_index_owner(int idx) {
  auto key = std::make_pair(idx, m_offset_in_partition);
  if (m_owner.find(key) == m_owner.end()) {
    LBANN_ERROR(" idx: ", idx, " was not found in the m_owner map; map size: ", m_owner.size());
  }
  return m_owner[key];
}

void data_store_conduit::check_mem_capacity(lbann_comm *comm, const std::string sample_list_file, size_t stride, size_t offset) {
//TODO: this is junky, and isn't called anywhere; rethink!
  if (comm->am_world_master()) {
    // note: we only estimate memory required by the data reader/store

    // get avaliable memory
    std::ifstream in("/proc/meminfo");
    std::string line;
    std::string units;
    double a_mem = 0;
    while (getline(in, line)) {
      if (line.find("MemAvailable:")) {
        std::stringstream s3(line);
        s3 >> line >> a_mem >> units;
        if (units != "kB") {
          LBANN_ERROR("units is ", units, " but we only know how to handle kB; please contact Dave Hysom");
        }
        break;
      }
    }
    in.close();
    if (a_mem == 0) {
      LBANN_ERROR("failed to find MemAvailable field in /proc/meminfo");
    }

    // a lot of the following is cut-n-paste from the sample list class;
    // would like to use the sample list class directly, but this
    // is quicker than figuring out how to modify the sample_list.
    // Actually there are at least three calls, starting from
    // data_reader_jag_conduit, before getting to the code that
    // loads the sample list file names

    // get list of conduit files that I own, and compute my num_samples
    std::ifstream istr(sample_list_file);
    if (!istr.good()) {
      LBANN_ERROR("failed to open ", sample_list_file, " for reading");
    }

    std::string base_dir;
    std::getline(istr, line);  //exclusiveness; discard

    std::getline(istr, line);
    std::stringstream s5(line);
    int included_samples;
    int excluded_samples;
    size_t num_files;
    s5 >> included_samples >> excluded_samples >> num_files;

    std::getline(istr, base_dir); // base dir; discard

    const std::string whitespaces(" \t\f\v\n\r");
    size_t cnt_files = 0u;
    int my_sample_count = 0;

    conduit::Node useme;
    bool got_one = false;

    // loop over conduit filenames
    while (std::getline(istr, line)) {
      const size_t end_of_str = line.find_last_not_of(whitespaces);
      if (end_of_str == std::string::npos) { // empty line
        continue;
      }
      if (cnt_files++ >= num_files) {
        break;
      }
      if ((cnt_files-1)%stride != offset) {
        continue;
      }
      std::stringstream sstr(line.substr(0, end_of_str + 1)); // clear trailing spaces for accurate parsing
      std::string filename;
      sstr >> filename >> included_samples >> excluded_samples;
      my_sample_count += included_samples;

      // attempt to load a JAG sample
      if (!got_one) {
        hid_t hdf5_file_hnd;
        try {
          hdf5_file_hnd = conduit::relay::io::hdf5_open_file_for_read(base_dir + '/' + filename);
        } catch (conduit::Error const& e) {
          LBANN_ERROR(" failed to open ", base_dir, '/', filename, " for reading");
        }
        std::vector<std::string> sample_names;
        try {
          conduit::relay::io::hdf5_group_list_child_names(hdf5_file_hnd, "/", sample_names);
        } catch (conduit::Error const& e) {
          LBANN_ERROR("hdf5_group_list_child_names() failed");
        }

        for (auto t : sample_names) {
          std::string key = "/" + t + "/performance/success";
          try {
            conduit::relay::io::hdf5_read(hdf5_file_hnd, key, useme);
          } catch (conduit::Error const& e) {
            LBANN_ERROR("failed to read success flag for ", key);
          }
          if (useme.to_int64() == 1) {
            got_one = true;
            try {
              key = "/" + t;
              conduit::relay::io::hdf5_read(hdf5_file_hnd, key, useme);
            } catch (conduit::Error const& e) {
              LBANN_ERROR("failed to load JAG sample: ", key);
            }
            break;
          }
        } // end: for (auto t : sample_names)

        conduit::relay::io::hdf5_close_file(hdf5_file_hnd);
      } // end: attempt to load a JAG sample
    } // end: loop over conduit filenames
    istr.close();
    // end: get list of conduit files that I own, and compute my num_samples

    if (! got_one) {
      LBANN_ERROR("failed to find any successful JAG samples");
    }

    // compute memory for the compacted nodes this processor owns
    double bytes_per_sample = useme.total_bytes_compact() / 1024;
    double  procs_per_node = comm->get_procs_per_node();
    double mem_this_proc = bytes_per_sample * my_sample_count;
    double mem_this_node = mem_this_proc * procs_per_node;

    std::cerr
      << "\n"
      << "==============================================================\n"
      << "Estimated memory requirements for JAG samples:\n"
      << "Memory for one sample:             " <<  bytes_per_sample << " kB\n"
      << "Total mem for a single rank:       " << mem_this_proc << " kB\n"
      << "Samples per proc:                  " << my_sample_count << "\n"
      << "Procs per node:                    " << procs_per_node << "\n"
      << "Total mem for all ranks on a node: " << mem_this_node << " kB\n"
      << "Available memory: " << a_mem << " kB (RAM only; not virtual)\n";
    if (mem_this_node > static_cast<double>(a_mem)) {
      std::cerr << "\nYOU DO NOT HAVE ENOUGH MEMORY\n"
        << "==============================================================\n\n";
      LBANN_ERROR("insufficient memory to load data\n");
    } else {
      double m = 100 * mem_this_node / a_mem;
      std::cerr << "Estimate that data will consume at least " << m << " % of memory\n"
        << "==============================================================\n\n";
    }
  }

  comm->trainer_barrier();
}

bool data_store_conduit::has_conduit_node(int data_id) const {
  std::unordered_map<int, conduit::Node>::const_iterator t = m_data.find(data_id);
  return t != m_data.end();
}

void data_store_conduit::set_shuffled_indices(const std::vector<int> *indices) {
  m_shuffled_indices = indices;
}

void data_store_conduit::exchange_sample_sizes() {
  DEBUG_DS("starting data_store_conduit::exchange_sample_sizes");
  int my_count = m_sample_sizes.size();
  std::vector<int> all_counts(m_np_in_trainer);
  m_comm->all_gather(&my_count, 1, all_counts.data(), 1,  m_comm->get_trainer_comm());

  if (m_debug) {
    for (size_t h=0; h<all_counts.size(); h++) {
      DEBUG_DS("num samples owned by P_", h, " is ", all_counts[h]);
    }
  }

  std::vector<size_t> my_sizes(m_sample_sizes.size()*2);
  size_t j = 0;
  for (auto t : m_sample_sizes) {
    my_sizes[j++] = t.first;
    my_sizes[j++] = t.second;
  }

  std::vector<size_t> others;
  for (int k=0; k<m_np_in_trainer; k++) {
    DEBUG_DS("sample sizes for P_", k);
    others.resize(all_counts[k]*2);
    if (m_rank_in_trainer == k) {
      m_comm->broadcast<size_t>(k, my_sizes.data(), all_counts[k]*2,  m_comm->get_trainer_comm());
    } else {
      m_comm->broadcast<size_t>(k, others.data(), all_counts[k]*2,  m_comm->get_trainer_comm());

      for (size_t i=0; i<others.size(); i += 2) {
        if (m_sample_sizes.find(others[i]) != m_sample_sizes.end()) {
          if (m_debug) {
            DEBUG_DS("SAMPLE SIZES for P_", k);
            for (size_t h=0; h<others.size(); h += 2) {
              DEBUG_DS(others[h], " SIZE: ", others[h+1]);
            }
          }
          LBANN_ERROR("m_sample_sizes.find(others[i]) != m_sample_sizes.end() for data_id: ", others[i]);
        }
        m_sample_sizes[others[i]] = others[i+1];
      }
    }
  }

  m_have_sample_sizes = true;
}

void data_store_conduit::set_is_preloading(bool flag) {
  m_preloading = flag;
}

void data_store_conduit::set_is_explicitly_loading(bool flag) {
  m_explicitly_loading = flag;
  if (is_preloading() && is_explicitly_loading()) {
    LBANN_ERROR("flags for both explicit and pre- loading are set; this is an error");
  }
}

void data_store_conduit::set_loading_is_complete() {
  PROFILE("set_loading_is_complete()");
  m_loading_is_complete = true;
  set_is_preloading(false);
  set_is_explicitly_loading(false);
  check_query_flags();

  if (m_run_checkpoint_test) {
    test_checkpoint(m_spill_dir_base);
  }
}

bool data_store_conduit::is_fully_loaded() const {
  if (m_loading_is_complete) {
    return true;
  }
  return false;
}

void data_store_conduit::get_image_sizes(map_is_t &file_sizes, std::vector<std::vector<int>> &indices) {
  /// this block fires if image sizes have been precomputed
  if (options::get()->has_string("image_sizes_filename")) {
    LBANN_ERROR("not yet implemented");
    //TODO dah - implement, if this becomes a bottleneck (but I don't think it will)
  }

  // get list of image file names
  image_data_reader *image_reader = dynamic_cast<image_data_reader*>(m_reader);
  if (image_reader == nullptr) {
    LBANN_ERROR("data_reader_image *image_reader = dynamic_cast<data_reader_image*>(m_reader) failed");
  }
  const std::vector<image_data_reader::sample_t> &image_list = image_reader->get_image_list();
  std::vector<size_t> my_image_sizes;

  // this block fires if we're exchanging cache data at the end
  // of the first epoch, and the data store was not preloaded
  if (is_explicitly_loading()) {
    for (const auto &t : m_data) {
      int data_id = t.first;
      my_image_sizes.push_back(data_id);
      my_image_sizes.push_back(t.second[LBANN_DATA_ID_STR(data_id) + "/buffer_size"].value());
    }
  }

  else {
    // get sizes of files for which I'm responsible
    for (size_t h=m_rank_in_trainer; h<m_shuffled_indices->size(); h += m_np_in_trainer) {
      ++m_my_num_indices;
      const std::string fn = m_reader->get_file_dir() + '/' + image_list[(*m_shuffled_indices)[h]].first;
      std::ifstream in(fn.c_str());
      if (!in) {
        LBANN_ERROR("failed to open ", fn, " for reading; file_dir: ", m_reader->get_file_dir(), "  fn: ", image_list[h].first, "; role: ", m_reader->get_role());
      }
      in.seekg(0, std::ios::end);
      my_image_sizes.push_back((*m_shuffled_indices)[h]);
      my_image_sizes.push_back(in.tellg());
      in.close();
    }
  }

  // exchange image sizes
  int my_count = my_image_sizes.size();

  std::vector<int> counts(m_np_in_trainer);
  m_comm->all_gather<int>(&my_count, 1, counts.data(), 1, m_comm->get_trainer_comm());

  //my_image_sizes[h*2] contains the image index
  //my_image_sizes[h*2+1] contains the image sizee

  //fill in displacement vector for gathering the actual image sizes
  std::vector<int> disp(m_np_in_trainer + 1);
  disp[0] = 0;
  for (size_t h=0; h<counts.size(); ++h) {
    disp[h+1] = disp[h] + counts[h];
  }

  std::vector<size_t> work(image_list.size()*2);
  m_comm->trainer_all_gather<size_t>(my_image_sizes, work, counts, disp);
  indices.resize(m_np_in_trainer);
  for (int h=0; h<m_np_in_trainer; h++) {
    indices[h].reserve(counts[h]);
    size_t start = disp[h];
    size_t end = disp[h+1];
    for (size_t k=start; k<end; k+= 2) {
      size_t idx = work[k];
      size_t size = work[k+1];
      indices[h].push_back(idx);
      file_sizes[idx] = size;
    }
  }
}

void data_store_conduit::compute_image_offsets(map_is_t &sizes, std::vector<std::vector<int>> &indices) {
  size_t offset = 0;
  for (size_t p=0; p<indices.size(); p++) {
    for (auto idx : indices[p]) {
      if (sizes.find(idx) == sizes.end()) {
        LBANN_ERROR("sizes.find(idx) == sizes.end() for idx: ", idx);
      }
      size_t sz = sizes[idx];
      m_image_offsets[idx] = offset;
      offset += sz;
    }
  }
}

void data_store_conduit::allocate_shared_segment(map_is_t &sizes, std::vector<std::vector<int>> &indices) {
  off_t size = 0;
  for (auto &&t : sizes) {
    size += t.second;
  }
  m_mem_seg_length = size;

  struct statvfs stat;
  int x = statvfs("/dev/shm", &stat);
  if (x != 0) {
    LBANN_ERROR("statvfs failed\n");
  }
  size_t avail_mem = stat.f_bsize*stat.f_bavail;
  double percent = 100.0 * m_mem_seg_length / avail_mem;
  std::stringstream msg;
  PROFILE(
    "  Shared Memory segment statistics:\n",
    "   size of required shared memory segment: ", utils::commify(m_mem_seg_length), "\n",
    "   available mem: ", utils::commify(avail_mem), "\n",
    "   required size is ", percent, " percent of available");

  if (m_mem_seg_length >= avail_mem) {
    LBANN_ERROR("insufficient available memory:\n", msg.str());
  }

  //need to ensure name is unique across all data readers
  m_seg_name = "/our_town_" + m_reader->get_role();

  //in case a previous run was aborted, attempt to remove the file, which
  //may or may not exist
  shm_unlink(m_seg_name.c_str());
  int node_id = m_comm->get_rank_in_node();
  if (node_id == 0) {
    std::remove(m_seg_name.c_str());
  }
  m_comm->trainer_barrier();

  int shm_fd = -1;

  if (node_id == 0) {
    shm_fd = shm_open(m_seg_name.c_str(), O_CREAT | O_RDWR | O_EXCL, 0666);
    if (shm_fd == -1) {
      LBANN_ERROR("shm_open failed");
    }
    int v = ftruncate(shm_fd, size);
    if (v != 0) {
      LBANN_ERROR("ftruncate failed for size: ", size);
    }
    void *m = mmap(0, size, PROT_WRITE | PROT_READ, MAP_SHARED, shm_fd, 0);
    if (m == MAP_FAILED) {
      LBANN_ERROR("mmap failed");
    }
    m_mem_seg = reinterpret_cast<char*>(m);
    std::fill_n(m_mem_seg, m_mem_seg_length, 1);
    int sanity = msync(static_cast<void*>(m_mem_seg), m_mem_seg_length, MS_SYNC);
    if (sanity != 0) {
      LBANN_ERROR("msync failed");
    }
  }

  m_comm->barrier(m_comm->get_node_comm());

  if (node_id != 0) {
    shm_fd = shm_open(m_seg_name.c_str(), O_RDONLY, 0666);
    if (shm_fd == -1) {
      LBANN_ERROR("shm_open failed for filename: ", m_seg_name);
    }
    void *m = mmap(0, size, PROT_READ, MAP_SHARED, shm_fd, 0);
    if (m == MAP_FAILED) {
      LBANN_ERROR("mmap failed");
    }
    m_mem_seg = reinterpret_cast<char*>(m);

    struct stat b;
    int sanity = fstat(shm_fd, &b);
    if (sanity == -1) {
      LBANN_ERROR("fstat failed");
    }
    if (b.st_size != size) {
      LBANN_ERROR("b.st_size= ", b.st_size, " should be equal to ", size);
    }
  }
  close(shm_fd);
}

void data_store_conduit::preload_local_cache() {
  exchange_local_caches();
}

void data_store_conduit::exchange_local_caches() {
  PROFILE("Starting exchange_local_caches");
  PROFILE("  is_explicitly_loading(): ", is_explicitly_loading());
  PROFILE("  is_preloading(): ", is_preloading());
  PROFILE("  is_local_cache(): ", is_local_cache());
  PROFILE("  is_fully_loaded: ", is_fully_loaded());

  // indices[j] will contain the indices
  // that P_j will read from disk, and subsequently bcast to all others
  std::vector<std::vector<int>> indices;

  double tm1 = get_time();
  get_image_sizes(m_sample_sizes, indices);
  PROFILE("  get_image_sizes time: ", (get_time()-tm1));

  tm1 = get_time();
  allocate_shared_segment(m_sample_sizes, indices);
  PROFILE("  allocate_shared_segment time: ", (get_time()-tm1));

  std::vector<char> work;
  if (! is_explicitly_loading()) {
    tm1 = get_time();
    read_files(work, m_sample_sizes, indices[m_rank_in_trainer]);
    PROFILE("  read_files time: ", (get_time()- tm1));
  }

  tm1 = get_time();
  compute_image_offsets(m_sample_sizes, indices);
  PROFILE("  compute_image_offsets time: ", (get_time()-tm1));

  tm1 = get_time();
  exchange_images(work, m_sample_sizes, indices);
  PROFILE("  exchange_images time: ", (get_time()-tm1));

  tm1 = get_time();
  build_conduit_nodes(m_sample_sizes);
  PROFILE("  build_conduit_nodes time: ", (get_time()-tm1));

  set_loading_is_complete();

  if (options::get()->get_bool("data_store_test_cache")) {
    test_local_cache_imagenet(20);
  }
}

void data_store_conduit::read_files(std::vector<char> &work, map_is_t &sizes, std::vector<int> &indices) {

  //reserve space for reading this proc's files into a contiguous memory space
  size_t n = 0;
  for (size_t j=0; j<indices.size(); ++j) {
    n += sizes[indices[j]];
  }
  work.resize(n);

  //get the list of images from the data reader
  image_data_reader *image_reader = dynamic_cast<image_data_reader*>(m_reader);
  const std::vector<image_data_reader::sample_t> &image_list = image_reader->get_image_list();

  //read the images
  size_t offset = 0;
  PROFILE("  my num files: ", indices.size());
  for (size_t j=0; j<indices.size(); ++j) {
    int idx = indices[j];
    size_t s = sizes[idx];
    const std::string fn = m_reader->get_file_dir() + '/' + image_list[idx].first;
    std::ifstream in(fn, std::ios::in | std::ios::binary);
    in.read(work.data()+offset, s);
    in.close();
    offset += s;
  }
}

void data_store_conduit::build_conduit_nodes(map_is_t &sizes) {
  image_data_reader *image_reader = dynamic_cast<image_data_reader*>(m_reader);
  const std::vector<image_data_reader::sample_t> &image_list = image_reader->get_image_list();
  for (auto t : sizes) {
    int data_id = t.first;
    int label = image_list[data_id].second;
    if (m_image_offsets.find(data_id) == m_image_offsets.end()) {
      LBANN_ERROR("m_image_offsets.find(data_id) == m_image_offsets.end() for data_id: ", data_id);
    }
    size_t offset = m_image_offsets[data_id];
    if (sizes.find(data_id) == sizes.end()) {
      LBANN_ERROR("sizes.find(data_id) == sizes.end() for data_id: ", data_id);
    }
    size_t sz = sizes[data_id];
    conduit::Node &node = m_data[data_id];
    node[LBANN_DATA_ID_STR(data_id) + "/label"].set(label);
    node[LBANN_DATA_ID_STR(data_id) + "/buffer_size"] = sz;
    char *c = m_mem_seg + offset;
    node[LBANN_DATA_ID_STR(data_id) + "/buffer"].set_external_char_ptr(c, sz);
  }
}

void data_store_conduit::fillin_shared_images(char* images, size_t size, size_t offset) {
  PROFILE("  fillin_shared_images; size: ", utils::commify(size), " offset: ", utils::commify(offset));
  memcpy(reinterpret_cast<void*>(m_mem_seg+offset), reinterpret_cast<const void*>(images), size);
}

void data_store_conduit::exchange_images(std::vector<char> &work, map_is_t &image_sizes, std::vector<std::vector<int>> &indices) {

  // If explicitly loading we need to build "work" (the vector to be broadcast);
  // if preloading, this has already been built in read_files()
  if (is_explicitly_loading()) {
    if (work.size() != 0) {
      LBANN_ERROR("work.size() != 0, but it should be");
    }

    // Compute the required buffer size
    size_t n = 0;
    for (const auto &t : m_data) {
      int data_id = t.first;
      size_t sz = t.second[LBANN_DATA_ID_STR(data_id) + "/buffer_size"].value();
      n += sz;
    }
    work.resize(n);
    PROFILE("  size required for my work buffer: ", work.size());

    // Copy the images into the work vector
    size_t offset2 = 0;
    for (const auto &t : m_data) {
      int data_id = t.first;
      const conduit::Node &node = t.second;
      const char *buf = node[LBANN_DATA_ID_STR(data_id) + "/buffer"].value();
      size_t sz = node[LBANN_DATA_ID_STR(data_id) + "/buffer_size"].value();
      memcpy(work.data()+offset2, reinterpret_cast<const void*>(buf), sz);
      offset2 += sz;
      if (offset2 > work.size()) {
        LBANN_ERROR("offset >= work.size(); offset: ", offset2, " work.size(): ", work.size(), " sz: ", sz);
      }
    }
  }

  int node_rank = m_comm->get_rank_in_node();
  std::vector<char> work2;
  size_t offset = 0;
  for (int p=0; p<m_np_in_trainer; p++) {
    // Count the number of bytes to be broadcast by P_p
    size_t bytes = 0;
    for (auto idx : indices[p]) {
      bytes += image_sizes[idx];
    }
    //PROFILE("  \nP_", p, " has ", utils::commify(bytes), " bytes to bcast");

    // Set up the rounds; due to MPI yuckiness, can bcast at most INT_MAX bytes
    // in a single broadcast
    std::vector<int> rounds;
    int n = bytes/INT_MAX;
    if (n < 0) {
      LBANN_ERROR("(n < 0; that shouldn't be possible; please contact Dave Hysom");
    }
    for (int k=0; k<n; k++) {
      rounds.push_back(INT_MAX);
    }
    int remainder = bytes - (n*INT_MAX);
    rounds.push_back(remainder);

    /*
    PROFILE("  rounds: ");
    for (auto t : rounds) {
      PROFILE("    ", t);
    }
    */

    // Broadcast the rounds of data
    int work_vector_offset = 0;
    for (size_t i=0; i<rounds.size(); i++) {
      int sz = rounds[i];
      //PROFILE("  bcasting ", utils::commify(sz), " bytes");
      if (m_rank_in_trainer == p) {
        m_comm->trainer_broadcast<char>(p, work.data()+work_vector_offset, sz);
        if (node_rank == 0) {
          fillin_shared_images(work.data()+work_vector_offset, sz, offset);
        }
      } else {
        work2.resize(sz);
        m_comm->trainer_broadcast<char>(p, work2.data(), sz);
        if (node_rank == 0) {
          fillin_shared_images(work2.data(), sz, offset);
        }
      }
      work_vector_offset += sz;
      offset += sz;
    }
  }
  m_comm->barrier(m_comm->get_node_comm());
}

void data_store_conduit::exchange_owner_maps() {
  PROFILE("starting exchange_owner_maps;",
          "my owner map size: ", m_owner.size());
  DEBUG_DS("starting exchange_owner_maps;",
        "size: ", m_owner.size());

  int my_count = m_my_num_indices;
  std::vector<int> all_counts(m_np_in_trainer);
  m_comm->all_gather(&my_count, 1, all_counts.data(), 1,  m_comm->get_trainer_comm());

  std::vector<size_t> my_sizes(m_my_num_indices);
  std::vector<std::pair<size_t,size_t>> nodes_i_own(m_owner.size());
  size_t j = 0;
  for (auto t : m_owner) {
    auto slab_id = std::make_pair(t.first.first, t.first.second);
    nodes_i_own[j++] = slab_id;
    DEBUG("I am building the size vector from the owner map for ", t.first.first, ".", t.first.second, " and ", t.second);
  }

  std::vector<std::pair<size_t,size_t>> other_ranks_nodes;
  for (int k=0; k<m_np_in_trainer; k++) {
    other_ranks_nodes.resize(all_counts[k]);
    if (m_rank_in_trainer == k) {
      m_comm->broadcast<std::pair<size_t,size_t>>(k, nodes_i_own.data(), all_counts[k],  m_comm->get_trainer_comm());
      if(m_debug) {
        int c = 0;
        for(auto i : nodes_i_own) {
          DEBUG("k=", k,  ": nodes_i_own[", c, "]=", i.first, ".", i.second);
          c++;
        }
      }
    } else {
      m_comm->broadcast<std::pair<size_t,size_t>>(k, other_ranks_nodes.data(), all_counts[k],  m_comm->get_trainer_comm());
      if(m_debug) {
        int c = 0;
        for(auto i : other_ranks_nodes) {
          DEBUG("k=", k,  ": other_ranks_nodes[", c, "]=", i.first, ".", i.second);
          c++;
        }
      }
      for (size_t i=0; i<other_ranks_nodes.size(); ++i) {
        auto key = other_ranks_nodes[i];
        // Check to make sure that I don't own this
        if (m_owner.find(key) != m_owner.end()) {

          if (m_debug) {
<<<<<<< HEAD
            auto slab_id = other_ranks_nodes[i];
            DEBUG("data_store_conduit::exchange_owner_maps, duplicate data_id: ", slab_id.first, ".", slab_id.second, "; k= ", k, "\nm_owner:\n");
            for (auto t : m_owner) DEBUG("data_id: ", t.first.first, " / ", t.first.second, " owner: ", t.second);
            DEBUG("\nother_ranks_nodes[k]: ");
            for (auto t : other_ranks_nodes) DEBUG(t.first, ".", t.second, " ");
            DEBUG();
=======
            DEBUG_DS("data_store_conduit::exchange_owner_maps, duplicate data_id: ", others[i], "; k= ", k, "\nmy current m_owner map: ");
            for (auto t : m_owner) DEBUG_DS("data_id: ", t.first, " owner: ", t.second);
            DEBUG_DS("\nowner map (partial or whole) from P_", k);
            for (auto t : others) DEBUG_DS(t, " ");
>>>>>>> 74f53e28
          }

          LBANN_ERROR("duplicate data_id: ", other_ranks_nodes[i].first, ".",
                      other_ranks_nodes[i].second, " role: ", m_reader->get_role(), "; m_owner[",other_ranks_nodes[i].first, ".", other_ranks_nodes[i].second,"] = ", m_owner[key]);
        }
        m_owner[key] = k;
      }
    }

std::cerr << m_comm->get_rank_in_node() << "  FINISHED bcast from: " << k << std::endl;


  }
  PROFILE("leaving data_store_conduit::exchange_owner_maps\n",
          "my owner map size: ", m_owner.size());
  m_owner_maps_were_exchanged = true;
PROFILE("exchange_owner_maps; m_owner_maps_were_exchanged = true");
  set_loading_is_complete();

  PROFILE("LEAVING exchange_owner_maps;",
          "my owner map size: ", m_owner.size());
}

void data_store_conduit::profile_timing() {
  if (m_exchange_time == 0) {
    return;
  }
  if (m_exchange_time > 0.) {
    PROFILE(
        "\n",
        "Exchange Data Timing:\n",
        "  exchange_mini_batch_data: ", m_exchange_time, "\n",
        "  exchange sample sizes:    ", m_exchange_sample_sizes_time, "\n",
        "  start sends and rcvs:     ", m_start_snd_rcv_time, "\n",
        "  wait alls:                ", m_wait_all_time, "\n",
        "  unpacking rcvd nodes:     ", m_rebuild_time, "\n\n");

    if (options::get()->get_bool("data_store_min_max_timing")) {
      std::vector<double> send;
      static int count = 5;
      send.reserve(count);
      send.push_back(m_exchange_time);
      send.push_back(m_exchange_sample_sizes_time);
      send.push_back(m_start_snd_rcv_time);
      send.push_back(m_wait_all_time);
      send.push_back(m_rebuild_time);
      if (m_trainer_master) {
        std::vector<double> rcv_max(count);
        std::vector<double> rcv_min(count);
        m_comm->trainer_reduce<double>(send.data(), count, rcv_max.data(), El::mpi::MAX);
        m_comm->trainer_reduce<double>(send.data(), count, rcv_min.data(), El::mpi::MIN);
        PROFILE(
          "Exchange Data MAX Timing:\n",
          "  exchange_mini_batch_data: ", rcv_max[0], "\n",
          "  exchange sample sizes:    ", rcv_max[1], "\n",
          "  start sends and rcvs:     ", rcv_max[2], "\n",
          "  wait alls:                ", rcv_max[3], "\n",
          "  unpacking rcvd nodes:     ", rcv_max[4], "\n\n");
        PROFILE(
          "Exchange Data MIN Timing:\n",
          "  exchange_mini_batch_data: ", rcv_min[0], "\n",
          "  exchange sample sizes:    ", rcv_min[1], "\n",
          "  start sends and rcvs:     ", rcv_min[2], "\n",
          "  wait alls:                ", rcv_min[3], "\n",
          "  unpacking rcvd nodes:     ", rcv_min[4], "\n\n");
      } else {
        m_comm->trainer_reduce<double>(send.data(), count, 0, El::mpi::MAX);
        m_comm->trainer_reduce<double>(send.data(), count, 0, El::mpi::MIN);
      }
    }

    m_exchange_sample_sizes_time = 0.;
    m_start_snd_rcv_time = 0.;
    m_wait_all_time = 0.;
    m_rebuild_time = 0.;
    m_exchange_time = 0.;
  }
}

void data_store_conduit::exchange_mini_batch_data(size_t current_pos, size_t mb_size) {
  if (is_local_cache() && is_fully_loaded()) {
    return;
  }

  if (m_reader->at_new_epoch() && is_local_cache() && is_explicitly_loading()) {
    exchange_local_caches();
    return;
  }

  if (m_reader->at_new_epoch()) {
    PROFILE("\nExchange_mini_batch_data");
    PROFILE("  is_explicitly_loading(): ", is_explicitly_loading());
    PROFILE("  is_local_cache(): ", is_local_cache());
    PROFILE("  is_fully_loaded: ", is_fully_loaded());
    if (! is_local_cache()) {
      profile_timing();
    }
  }

  double tm1 = get_time();

  // when not running in preload mode, exchange owner maps after the 1st epoch
  if (m_reader->at_new_epoch() && ! is_preloading() && !is_local_cache()) {
    PROFILE("calling exchange_owner_maps");
    if (!m_owner_maps_were_exchanged) {
      exchange_owner_maps();
    } 

    else {  
      PROFILE("  owner_maps were already exchanged; returning");
    }  
    m_owner_maps_were_exchanged = true;
PROFILE("exchange_mini_batch_data; m_owner_maps_were_exchanged = true");
    /*
     * TODO
    if (m_spill) {
      m_is_spilled = true;
      m_metadata.close();
      save_state();
    }
    */
  }

  exchange_data_by_sample(current_pos, mb_size);
  m_exchange_time += (get_time() - tm1);
}

void data_store_conduit::flush_debug_file() {
  if (!m_debug) {
    return;
  }
  m_debug->close();
  m_debug->open(m_debug_filename.c_str(), std::ios::app);
}

void data_store_conduit::flush_profile_file() const {
  if (!m_profile) {
    return;
  }
  m_profile->close();
  m_profile->open(m_profile_filename.c_str(), std::ios::app);
}

size_t data_store_conduit::get_num_global_indices() const {
  size_t n = m_comm->trainer_allreduce<size_t>(m_data.size());
  //size_t n = m_comm->trainer_allreduce<size_t>(m_my_num_indices);
  return n;
}

void data_store_conduit::test_checkpoint(const std::string &checkpoint_dir) {
  if (m_world_master) {
    std::cerr << "starting data_store_conduit::test_checkpoint for role: "
              << m_reader->get_role() << std::endl;
    print_partial_owner_map(10);
    std::cerr << "\nHere are some private variables before clearing them:\n";
    print_variables();
    std::cerr << "\nCalling write_checkpoint()" << std::endl;
  }
  write_checkpoint(checkpoint_dir);

  // clear or reset private variables
  auto sanity = m_owner;
  m_owner.clear();
  m_sample_sizes.clear();
  m_data.clear();

  m_is_setup = false;
  m_preloading = false;
  m_explicitly_loading = true;
  m_owner_map_mb_size = 0;
  m_compacted_sample_size = 0;
  m_node_sizes_vary = true;

  if (m_world_master) {
    std::cerr << "\nHere are some private variables after clearing them:\n";
    print_variables();
  }

  if (m_world_master) {
    std::cerr << "Cleared the owner map; m_owner.size(): " << m_owner.size()
              << std::endl
              << "Calling load_checkpoint" << std::endl;
  }
  load_checkpoint(checkpoint_dir, nullptr);
  if (m_world_master) {
    std::cerr << "Here is part of the re-loaded owner map; map.size(): " << m_owner.size() << std::endl;
    print_partial_owner_map(10);
    std::cerr << "\nHere are some private variables after reloading:\n";
    print_variables();
  }

  //check that the owner map was correctly loaded
  for (auto t : m_owner) {
    if (sanity.find(t.first) == sanity.end()) {
      LBANN_ERROR("sanity.find(t.first) == sanity.end() for t.first= ", t.first.first, ":", t.first.second);
    } else if (sanity[t.first] != m_owner[t.first]) {
      LBANN_ERROR("sanity[t.first] != m_owner[t.first] for t.first= ", t.first.first, ":", t.first.second, " and m_owner[t.first]= ", m_owner[t.first]);
    }
  }

  m_comm->global_barrier();
}

void data_store_conduit::make_dir_if_it_doesnt_exist(const std::string &dir_name) {
  int node_rank = m_comm->get_rank_in_node();
  if (node_rank == 0) {
    bool exists = file::directory_exists(dir_name);
    if (!exists) {
      PROFILE("data_store_conduit; the directory '", dir_name, "' doesn't exist; creating it");
      file::make_directory(dir_name);
    }
  }
}

void data_store_conduit::setup_spill(std::string base_dir) {
  if (base_dir == "lassen") {
     base_dir = get_lassen_spill_dir();
  }
  m_spill_dir_base = base_dir;
  m_spill = true;
  m_cur_spill_dir_integer = -1;
  m_num_files_in_cur_spill_dir = m_max_files_per_directory;
  PROFILE("base directory for spilling: ", m_spill_dir_base);

  // create directory structure for spilling data
  make_dir_if_it_doesnt_exist(m_spill_dir_base);
  m_comm->trainer_barrier();
  make_dir_if_it_doesnt_exist(get_conduit_dir());
  PROFILE("base directory for spilling conduit nodes: ", get_conduit_dir());

  // open metadata file; this will contains the file pathnames of spilled
  // conduit nodes
  const std::string fnn = get_metadata_fn();
  m_metadata.open(fnn.c_str());
  if (!m_metadata) {
    LBANN_ERROR("failed to open ", fnn, " for writing");
  }
  PROFILE("will write metadata to file: ", get_metadata_fn());

  //n.b. must do this here, instead of only in spill_conduit_node(),
  //     in case a reader (e.g, validation reader) has no data
  open_next_conduit_spill_directory();
}

void data_store_conduit::write_checkpoint(std::string dir_name) {
  // if we're spilling data, everything has already been written to file
  if (m_is_spilled) {
    return;
  }
  double tm1 = get_time();
  setup_spill(dir_name);

  // cerealize all non-conduit::Node variables
  save_state();

  // save conduit Nodes
  m_metadata << get_conduit_dir() << "\n";
  DEBUG_DS("m_data.size: ", m_data.size());
  for (auto t : m_data) {
    spill_conduit_node(t.second["data"], t.first);
  }
  m_metadata.close();
  PROFILE("time to write checkpoint: ", (get_time() - tm1));
}

void data_store_conduit::save_state() {
  // checkpoint remaining state using cereal
  const std::string fn = get_cereal_fn();
  std::ofstream os(fn);
  if (!os) {
    LBANN_ERROR("failed to open ", fn, " for writing");
  }

  {
  cereal::XMLOutputArchive archive(os);
    archive(CEREAL_NVP(m_my_num_indices),
            CEREAL_NVP(m_owner_maps_were_exchanged), 
            CEREAL_NVP(m_is_setup),
            CEREAL_NVP(m_preloading),
            CEREAL_NVP(m_loading_is_complete),
            CEREAL_NVP(m_explicitly_loading),
            CEREAL_NVP(m_owner_map_mb_size),
            CEREAL_NVP(m_compacted_sample_size),
            CEREAL_NVP(m_is_local_cache),
            CEREAL_NVP(m_node_sizes_vary),
            CEREAL_NVP(m_have_sample_sizes),
            CEREAL_NVP(m_owner),
            CEREAL_NVP(m_sample_sizes));
  }
  os.close();
}

void data_store_conduit::load_checkpoint(std::string dir_name, generic_data_reader *reader) {
  double tm1 = get_time();
  PROFILE("starting data_store_conduit::load_checkpoint");

  // Sanity check that checkpoint directories exist
  m_spill_dir_base = dir_name;
  bool exists = file::directory_exists(m_spill_dir_base);
  if (!exists) {
    LBANN_ERROR("cannot load data_store from file, since the specified directory ", dir_name, "doesn't exist");
  }
  const std::string conduit_dir = get_conduit_dir();
  exists = file::directory_exists(conduit_dir);
  if (!exists) {
    LBANN_ERROR("cannot load data_store from file, since the specified directory '", conduit_dir, "' doesn't exist");
  }

  // Read checkpoint for all essential variables except conduit Nodes
  const std::string fn = get_cereal_fn();
  std::ifstream in(fn);
  if (!in) {
    LBANN_ERROR("failed to open ", m_cereal_fn, " for reading");
  }
  cereal::XMLInputArchive iarchive(in);
  iarchive(CEREAL_NVP(m_my_num_indices),
           m_owner_maps_were_exchanged, m_is_setup,
           m_preloading, m_loading_is_complete,
           m_explicitly_loading, m_owner_map_mb_size,
           m_compacted_sample_size, m_is_local_cache,
           m_node_sizes_vary, m_have_sample_sizes,
           m_owner, m_sample_sizes);

  if (reader != nullptr) {
    m_reader = reader;
    m_comm = m_reader->get_comm();
    m_shuffled_indices = &(m_reader->get_shuffled_indices());
    m_world_master = m_comm->am_world_master();
    m_trainer_master = m_comm->am_trainer_master();
    m_rank_in_trainer = m_comm->get_rank_in_trainer();
    m_rank_in_world = m_comm->get_rank_in_world();
    m_np_in_trainer = m_comm->get_procs_per_trainer();
  }

  // Open metadata filename; this is in index re, checkpointed conduit filenames
  const std::string metadata_fn = get_metadata_fn();
  std::ifstream metadata(metadata_fn);
  if (!metadata) {
    LBANN_ERROR("failed to open ", metadata_fn, " for reading");
  }

  // Error check that the conduit base directory name is correct
  std::string base_dir;
  getline(metadata, base_dir);
  if (conduit_dir != base_dir) {
    LBANN_ERROR("conduit_dir != base_dir (", conduit_dir, ", ", base_dir);
  }

  // Load conduit Nodes
  std::string tmp;
  int sample_id;
  while (metadata >> tmp >> sample_id) {
    if (tmp.size() > 2) {
      const std::string fn2 = base_dir + "/" + tmp;
      conduit::Node nd;
      nd.load(fn2);
      build_node_for_sending(nd, m_data[sample_id]);
    }
  }
  metadata.close();

  m_was_loaded_from_file = true;
  PROFILE("time to load checkpoint: ", (get_time() - tm1));
}

void data_store_conduit::print_variables() {
  if (!m_world_master) {
    return;
  }
  std::cerr << "m_is_setup: " << m_is_setup << std::endl
            << "m_preloading: " << m_preloading << std::endl
            << "m_explicitly_loading: " << m_explicitly_loading << std::endl
            << "m_owner_map_mb_size: " << m_owner_map_mb_size << std::endl
            << "m_compacted_sample_size: " << m_compacted_sample_size << std::endl
            << "m_node_sizes_vary: " << m_node_sizes_vary << std::endl;
}

std::string data_store_conduit::get_conduit_dir() const {
  return m_spill_dir_base + "/conduit_" + m_reader->get_role() + "_" + std::to_string(m_rank_in_world);
}

std::string data_store_conduit::get_cereal_fn() const {
  return m_spill_dir_base + '/' + m_cereal_fn + "_" + m_reader->get_role() + "_" + std::to_string(m_rank_in_world) + ".xml";
}

std::string data_store_conduit::get_metadata_fn() const {
  return m_spill_dir_base + "/metadata_" + m_reader->get_role() + "_" + std::to_string(m_rank_in_world);
}

void data_store_conduit::open_next_conduit_spill_directory() {
  if (m_num_files_in_cur_spill_dir != m_max_files_per_directory) {
    return;
  }
  m_num_files_in_cur_spill_dir = 0;
  m_cur_spill_dir_integer += 1;
  m_cur_spill_dir = get_conduit_dir() + "/" + to_string(m_cur_spill_dir_integer);
  DEBUG_DS("calling file::directory_exists(", m_cur_spill_dir, ")");
  bool exists = file::directory_exists(m_cur_spill_dir);
  DEBUG_DS("exists? ", exists);
  if (!exists) {
    file::make_directory(m_cur_spill_dir);
  }
}

void data_store_conduit::spill_conduit_node(const conduit::Node &node, int data_id) {
  if (!m_metadata.is_open()) {
    LBANN_ERROR("metadata file is not open");
  }

  std::lock_guard<std::mutex> lock(m_mutex);
  if (m_num_files_in_cur_spill_dir == m_max_files_per_directory) {
    open_next_conduit_spill_directory();
  }

  const std::string fn = m_cur_spill_dir + "/" + std::to_string(data_id);
  node.save(fn);
  m_metadata <<  m_cur_spill_dir_integer << "/" << data_id << " " << data_id << std::endl;
  m_spilled_nodes[data_id] = m_cur_spill_dir_integer;
  ++m_num_files_in_cur_spill_dir;
}

void data_store_conduit::load_spilled_conduit_nodes() {
  m_data.clear();

  for (const auto &v : m_indices_to_send) {
    for (const auto &id : v) {
      map_ii_t::const_iterator it = m_spilled_nodes.find(id);
      if (it == m_spilled_nodes.end()) {
        LBANN_ERROR("it == m_spilled_nodes.end() for sample_id: ", id, "; m_spilled_nodes.size: ", m_spilled_nodes.size());
      }
      const std::string fn = get_conduit_dir() + "/" + std::to_string(it->second) + "/" + std::to_string(id);
      //PROFILE("loading conduit file: ", fn);
      conduit::Node node;
      node.load(fn);
      build_node_for_sending(node, m_data[id]);
    }
  }
}

void data_store_conduit::open_informational_files() {
  options *opts = options::get();
  if (m_comm == nullptr) {
    LBANN_ERROR("m_comm == nullptr");
  }

  // optionally, each <rank, reader_role> pair opens a debug file
  if (opts->get_bool("data_store_debug") && !m_debug && m_reader != nullptr) {
    m_debug_filename = m_debug_filename_base + "_" + m_reader->get_role() + "." + std::to_string(m_comm->get_rank_in_world()) + ".txt";
    m_debug = new std::ofstream(m_debug_filename.c_str());
    if (!m_debug) {
      LBANN_ERROR("failed to open ", m_debug_filename, " for writing");
    }
  }

  // optionally, <P_0, reader_role> pair opens a file for writing
  if (opts->get_bool("data_store_profile") && m_world_master && !m_profile && m_reader != nullptr) {
    m_profile_filename = m_profile_filename_base + "_" + m_reader->get_role() + ".txt";
    m_profile = new std::ofstream(m_profile_filename.c_str());
    if (!m_profile) {
      LBANN_ERROR("failed to open ", m_profile_filename, " for writing");
    }
  }
}

void data_store_conduit::print_partial_owner_map(int n) {
   std::cerr << "\nHere is part of the owner map; m_owner.size(): " << m_owner.size() << std::endl;
   std::map<std::pair<size_t,size_t>, int> m;
  for (auto t : m_owner) {
    m[t.first] = t.second;
  }
  int j = 0;
  for (auto t : m) {
    std::cerr << "  sample_id: " << t.first.first << ":" << t.first.second << " owner: " << t.second << std::endl;
    if (j++ >= 10) break;
  }
}

void data_store_conduit::set_profile_msg(std::string s) {
  PROFILE(s);
}

void data_store_conduit::test_imagenet_node(int index, bool dereference) {
  image_data_reader *image_reader = dynamic_cast<image_data_reader*>(m_reader);
  if (image_reader == nullptr) {
    LBANN_ERROR("data_reader_image *image_reader = dynamic_cast<data_reader_image*>(m_reader) failed");
  }

  int data_id = index;
  if (dereference) {
    data_id = (*m_shuffled_indices)[index];
  }
  if (m_image_offsets.find(data_id) == m_image_offsets.end()) {
    LBANN_ERROR("m_image_offsets.find(data_id) == m_image_offsets.end()");
  }

  if (m_image_offsets.find(data_id) == m_image_offsets.end()) {
    LBANN_ERROR("m_image_offsets.find(data_id) == m_image_offsets.end() for data_id: ", data_id);
  }

  if (m_sample_sizes.find(data_id) == m_sample_sizes.end()) {
    LBANN_ERROR("failed to find data_id ", data_id, " in the image_sizes map");
  }
  size_t szz = m_sample_sizes[data_id];
  PROFILE("test_imagenet_node() for data_id: ", utils::commify(data_id), " at offset: ", utils::commify(m_image_offsets[data_id]), " image size: ", utils::commify(szz));
  if (m_image_offsets[data_id] >= INT_MAX) {
    PROFILE("    WARNING: offset is >= INT_MAX!");
  }

  std::cerr << "testing sample_id: "<< utils::commify(data_id)<< " stored at offset: "<< utils::commify(m_image_offsets[data_id]);
  if (m_image_offsets[data_id] >= INT_MAX) {
    std::cerr << "; (>= INT_MAX)\n";
  } else {
    std::cerr << std::endl;
  }
  conduit::Node nd1;
  image_reader->load_conduit_node_from_file(data_id, nd1);
  char *buf1 = nd1[LBANN_DATA_ID_STR(data_id) + "/buffer"].value();
  size_t size1 = nd1[LBANN_DATA_ID_STR(data_id) + "/buffer_size"].value();

  const conduit::Node &nd2 = get_conduit_node(data_id);
  const char *buf2 = nd2[LBANN_DATA_ID_STR(data_id) + "/buffer"].value();
  size_t size2 = nd2[LBANN_DATA_ID_STR(data_id) + "/buffer_size"].value();

  if (size1 != size2) {
    PROFILE("buffer sizes mismatch: size of buffer read from file does not match buffer size from cache; from file: ", size1, " from cache: ", size2, " for data_id: ", data_id);



    if (m_world_master) {
      const conduit::Schema &s = nd2.schema();
      s.print();
      nd2.print();
    }



    LBANN_ERROR("buffer sizes mismatch: size of buffer read from file does not match buffer size from cache; from file: ", size1, " from cache: ", size2, " for deta_id: ", data_id);
  }
  for (size_t i=0; i<size1; i++) {
    if (buf1[i] != buf2[i]) {
      PROFILE("buffer mismatch for char #", i+1, " of ", size1, "; image buffer read from file does not match buffer from conduit node");
      LBANN_ERROR("buffer mismatch for char #", i+1, " of ", size1, "; image buffer read from file does not match buffer from conduit node");
    }
  }
  PROFILE("    PASSED!");
}


bool data_store_conduit::test_local_cache_imagenet(int n) {
  if (!m_world_master) {
    return true;
  }
  PROFILE("\nStarting data_store_conduit::test_local_cache_imagenet(", n, ")");
  if (n < 0 || n > (int)m_shuffled_indices->size()) {
    n = m_shuffled_indices->size();
  }

  // edge cases: get images with smallest and largest offsets in the cache
  size_t max_offset = 0;
  size_t min_offset = 200000000;
  size_t id_max = 0;
  size_t id_min = 0;
  for (auto t :  m_image_offsets) {
    if (t.second > max_offset) {
      id_max = t.first;
      max_offset = t.second;
    }
    if (t.second < min_offset) {
      id_min = t.first;
      min_offset = t.second;
    }
  }

  // test image with smallest offset
  test_imagenet_node(id_min, false);

  // test n randomly selected images
  for (int h=0; h<n; ++h) {
    const int index = random() % m_shuffled_indices->size();
    test_imagenet_node(index);
  }

  // test image with largest offset
  test_imagenet_node(id_max, false);

  if (m_world_master) std::cerr<< "  All tests passed\n";
  PROFILE("  All tests passed\n.");
  return true;
}

void data_store_conduit::check_query_flags() const {
  if (m_explicitly_loading && m_preloading) {
    LBANN_ERROR("is_explicitly_loading() && is_preloading() are both true, but should not be");
  }
  if (m_loading_is_complete && m_explicitly_loading) {
    LBANN_ERROR("is_fully_loaded() && is_explicitly_loading() are both true, but should not be");
  }
  if (m_loading_is_complete && m_preloading) {
    LBANN_ERROR("is_fully_loaded() && is_preloading() are both true, but should not be");
  }
}

void data_store_conduit::clear_owner_map() { 
    m_owner_maps_were_exchanged = false;
    m_owner.clear(); 
}

void data_store_conduit::verify_sample_size() {
  // Note: m_compacted_sample_size is set during calls to set_conduit_node() or 
  //  set_preloaded_conduit_node(). Hence, if these are not called (i.e, the
  //  rank does not own any data), m_compacted_sample_size will be zero.
  //  This method ensures that all ranks know the sample size, whether or not
  //  they own any samples
  int max_samples = m_comm->trainer_allreduce<int>(m_compacted_sample_size, El::mpi::MAX);
  if (max_samples <= 0) {
    LBANN_ERROR("sample size, which is needed for data exchange, is invalid; should be > 0, but value is: ", max_samples, "; this indicates there is insufficient data. Role: ", m_reader->get_role());
  }
  if (m_compacted_sample_size != 0 && max_samples != m_compacted_sample_size) {
    LBANN_ERROR("m_compacted_sample_size = ", m_compacted_sample_size, " but max_samples = ", max_samples, "; values should be identical");
  }
  m_compacted_sample_size = max_samples;
}

}  // namespace lbann
<|MERGE_RESOLUTION|>--- conflicted
+++ resolved
@@ -1360,19 +1360,11 @@
         if (m_owner.find(key) != m_owner.end()) {
 
           if (m_debug) {
-<<<<<<< HEAD
             auto slab_id = other_ranks_nodes[i];
-            DEBUG("data_store_conduit::exchange_owner_maps, duplicate data_id: ", slab_id.first, ".", slab_id.second, "; k= ", k, "\nm_owner:\n");
-            for (auto t : m_owner) DEBUG("data_id: ", t.first.first, " / ", t.first.second, " owner: ", t.second);
-            DEBUG("\nother_ranks_nodes[k]: ");
-            for (auto t : other_ranks_nodes) DEBUG(t.first, ".", t.second, " ");
-            DEBUG();
-=======
-            DEBUG_DS("data_store_conduit::exchange_owner_maps, duplicate data_id: ", others[i], "; k= ", k, "\nmy current m_owner map: ");
-            for (auto t : m_owner) DEBUG_DS("data_id: ", t.first, " owner: ", t.second);
-            DEBUG_DS("\nowner map (partial or whole) from P_", k);
-            for (auto t : others) DEBUG_DS(t, " ");
->>>>>>> 74f53e28
+            DEBUG_DS("data_store_conduit::exchange_owner_maps, duplicate data_id: ", slab_id.first, ".", slab_id.second, "; k= ", k, "\nm_owner:\n");
+            for (auto t : m_owner) DEBUG_DS("data_id: ", t.first.first, " / ", t.first.second, " owner: ", t.second);
+            DEBUG_DS("\nother_ranks_nodes[k]: ");
+            for (auto t : other_ranks_nodes) DEBUG_DS(t.first, ".", t.second, " ");
           }
 
           LBANN_ERROR("duplicate data_id: ", other_ranks_nodes[i].first, ".",

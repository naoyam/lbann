////////////////////////////////////////////////////////////////////////////////
// Copyright (c) 2014-2019, Lawrence Livermore National Security, LLC.
// Produced at the Lawrence Livermore National Laboratory.
// Written by the LBANN Research Team (B. Van Essen, et al.) listed in
// the CONTRIBUTORS file. <lbann-dev@llnl.gov>
//
// LLNL-CODE-697807.
// All rights reserved.
//
// This file is part of LBANN: Livermore Big Artificial Neural Network
// Toolkit. For details, see http://software.llnl.gov/LBANN or
// https://github.com/LLNL/LBANN.
//
// Licensed under the Apache License, Version 2.0 (the "Licensee"); you
// may not use this file except in compliance with the License.  You may
// obtain a copy of the License at:
//
// http://www.apache.org/licenses/LICENSE-2.0
//
// Unless required by applicable law or agreed to in writing, software
// distributed under the License is distributed on an "AS IS" BASIS,
// WITHOUT WARRANTIES OR CONDITIONS OF ANY KIND, either express or
// implied. See the License for the specific language governing
// permissions and limitations under the license.
//
////////////////////////////////////////////////////////////////////////////////

#include "lbann/data_store/data_store_conduit.hpp"

#include "lbann/data_readers/data_reader_jag_conduit.hpp"
#include "lbann/data_readers/data_reader_image.hpp"
#include "lbann/utils/exception.hpp"
#include "lbann/utils/options.hpp"
#include "lbann/utils/timer.hpp"
#include "lbann/utils/distconv.hpp"
#include "lbann/utils/file_utils.hpp"
#include <unordered_set>
#include <sys/mman.h>
#include <sys/stat.h>
#include <stdarg.h>
#include <fcntl.h>
#include <errno.h>
#include <unistd.h>
#include <unistd.h>
#include <sys/statvfs.h>
#include <cereal/types/unordered_map.hpp>
#include <cereal/archives/binary.hpp>


#include <cereal/archives/binary.hpp>
#include <cereal/archives/xml.hpp>
#include <cstdlib>

namespace lbann {

std::string commify(size_t n);

data_store_conduit::data_store_conduit(
  generic_data_reader *reader) :
  m_reader(reader) {
  m_comm = m_reader->get_comm();
  if (m_comm == nullptr) {
    LBANN_ERROR("m_comm is nullptr");
  }

  int num_io_parts = dc::get_number_of_io_partitions();

  m_world_master = m_comm->am_world_master();
  m_trainer_master = m_comm->am_trainer_master();
  m_rank_in_trainer = m_comm->get_rank_in_trainer();
  m_rank_in_world = m_comm->get_rank_in_world();
  m_partition_in_trainer = m_rank_in_trainer/num_io_parts; // needs a better name  which group you are in
  m_offset_in_partition = m_rank_in_trainer%num_io_parts;
  m_np_in_trainer = m_comm->get_procs_per_trainer();
  m_num_partitions_in_trainer = m_np_in_trainer/num_io_parts; // rename this m_num_io_groups_in_trainer

  open_informational_files();

  options *opts = options::get();

  if (opts->has_string("data_store_test_checkpoint")
      && opts->has_string("data_store_spill")) {
    LBANN_ERROR("you passed both --data_store_test_checkpoint and --data_store_spill; please use one or the other or none, but not both");
  }  
  if (opts->has_string("data_store_test_checkpoint")) {
    setup_checkpoint_test();
  }  
  if (opts->has_string("data_store_spill")) {
<<<<<<< HEAD
    const std::string c = opts->get_string("data_store_spill");
    if (c == "1") {
      LBANN_ERROR("--data_store_spill=1; you probably forgot to specify the spill directory; you must specify --data_store_spill=<string>'");
    } else {
      spill_dir = c;
    }
  }

  if (spill_dir != "") {
    m_spill_dir_base = spill_dir;
  }

  // error check: if running in local cache mode, must preload
  // TODO: future work -- modify so preload is not necessary
  m_is_local_cache = opts->get_bool("data_store_cache");
  if (m_is_local_cache && !opts->get_bool("preload_data_store")) {
    LBANN_ERROR("data_store_cache is currently only implemented for preload mode; this will change in the future. For now, pleas pass both flags: data_store_cache and --preload_data_store");
=======
    setup_spill(opts->get_string("data_store_spill"));
>>>>>>> 6c9ead10
  }

  set_is_local_cache(opts->get_bool("data_store_cache"));
  set_is_preloading(opts->get_bool("preload_data_store"));
  set_is_explicitly_loading(! is_preloading());
  
  if (is_local_cache()) {
    PROFILE("data_store_conduit is running in local_cache mode");
  } else {
    PROFILE("data_store_conduit is running in multi-message mode");
  }
  if (is_explicitly_loading()) {
    PROFILE("data_store_conduit is explicitly loading");
  } else {
    PROFILE("data_store_conduit is preloading");
  }

  check_query_flags();
}

data_store_conduit::~data_store_conduit() {
  if (m_debug) {
    m_debug->close();
  }
  if (m_profile) {
    m_profile->close();
  }
  if (m_is_local_cache && m_mem_seg) {
    int sanity = shm_unlink(m_seg_name.c_str());
    if (sanity != 0) {
      std::cerr << "\nWARNING: shm_unlink failed in data_store_conduit::~data_store_conduit()\n";
    }
    sanity = munmap(reinterpret_cast<void*>(m_mem_seg), m_mem_seg_length);
    if (sanity != 0) {
      std::cerr << "\nWARNING: munmap failed in data_store_conduit::~data_store_conduit()\n";
    }
  }
}

void data_store_conduit::setup_checkpoint_test() {
  std::string c = options::get()->get_string("data_store_test_checkpoint");
  if (c == "1") {
    LBANN_ERROR("--data_store_test_checkpoint=1; you probably forgot to specify the spill directory; you must specify --data_store_test_checkpoint=<string>'");
  } 
  if (c == "lassen") {
     c = get_lassen_spill_dir();
  }
  m_spill_dir_base = c;
  m_test_dir = c;
  m_run_checkpoint_test = true;
}

std::string data_store_conduit::get_lassen_spill_dir() {
  char * val = std::getenv("BBPATH");
  if (val == NULL) {
    LBANN_ERROR("std::getenv(\"BBPATH\") returned NULL; unable to use burst buffer");
  }
  std::string cc(val);
  return cc + "/data_store";
}


data_store_conduit::data_store_conduit(const data_store_conduit& rhs) {
  copy_members(rhs);
}


data_store_conduit& data_store_conduit::operator=(const data_store_conduit& rhs) {
  // check for self-assignment
  if (this == &rhs) {
    return (*this);
  }
  copy_members(rhs);
  return (*this);
}

void data_store_conduit::set_data_reader_ptr(generic_data_reader *reader) {
  m_reader = reader;
  m_debug = 0;
  m_profile = 0;
  open_informational_files();
}

void data_store_conduit::copy_members(const data_store_conduit& rhs) {
  m_is_setup = rhs.m_is_setup;
  m_preloading = rhs.m_preloading;
  m_loading_is_complete = rhs.m_loading_is_complete;
  m_explicitly_loading = rhs.m_explicitly_loading;
  m_owner_map_mb_size = rhs.m_owner_map_mb_size;
  m_compacted_sample_size = rhs.m_compacted_sample_size;
  m_is_local_cache = rhs.m_is_local_cache;
  m_node_sizes_vary = rhs.m_node_sizes_vary;
  m_have_sample_sizes = rhs.m_have_sample_sizes;
  //m_reader = rhs.m_reader;
  m_comm = rhs.m_comm;
  m_world_master = rhs.m_world_master;
  m_trainer_master = rhs.m_trainer_master;
  m_rank_in_trainer = rhs.m_rank_in_trainer;
  m_np_in_trainer = rhs.m_np_in_trainer;
  m_owner = rhs.m_owner;
  m_shuffled_indices = rhs.m_shuffled_indices;
  m_sample_sizes = rhs.m_sample_sizes;
  m_mem_seg = rhs.m_mem_seg;
  m_mem_seg_length = rhs.m_mem_seg_length;
  m_seg_name = rhs.m_seg_name;
  m_image_offsets = rhs.m_image_offsets;

  m_spill = rhs.m_spill;
  m_is_spilled = rhs.m_is_spilled;
  m_spill_dir_base = rhs.m_spill_dir_base;
  m_cur_spill_dir_integer = rhs.m_cur_spill_dir_integer;
  m_cur_spill_dir = rhs.m_cur_spill_dir;
  m_num_files_in_cur_spill_dir = rhs.m_num_files_in_cur_spill_dir;

  /// Clear the pointer to the data reader, this cannot be copied
  m_reader = nullptr;
  m_shuffled_indices = nullptr;

  //these will probably zero-length, but I don't want to make assumptions
  //as to state when copy_member is called
  m_minibatch_data = rhs.m_minibatch_data;
  m_send_buffer = rhs.m_send_buffer;
  m_send_buffer_2 = rhs.m_send_buffer_2;
  m_send_requests = rhs.m_send_requests;
  m_recv_requests = rhs.m_recv_requests;
  m_recv_buffer = rhs.m_recv_buffer;
  m_outgoing_msg_sizes = rhs.m_outgoing_msg_sizes;
  m_incoming_msg_sizes = rhs.m_incoming_msg_sizes;
  m_compacted_sample_size = rhs.m_compacted_sample_size;
  m_indices_to_send = rhs.m_indices_to_send;
  m_indices_to_recv = rhs.m_indices_to_recv;

  open_informational_files();
}

void data_store_conduit::setup(int mini_batch_size) {
  PROFILE("starting setup()");
  m_owner_map_mb_size = mini_batch_size;
  m_is_setup = true;
}

void data_store_conduit::setup_data_store_buffers() {
  // allocate buffers that are used in exchange_data()
  m_send_buffer.resize(m_np_in_trainer);
  m_send_buffer_2.resize(m_np_in_trainer);
  m_send_requests.resize(m_np_in_trainer);
  m_recv_requests.resize(m_np_in_trainer);
  m_outgoing_msg_sizes.resize(m_np_in_trainer);
  m_incoming_msg_sizes.resize(m_np_in_trainer);
  m_recv_buffer.resize(m_np_in_trainer);
}

void data_store_conduit::spill_preloaded_conduit_node(int data_id, const conduit::Node &node) {
  // note: at this point m_data[data_id] = node
  conduit::Node n3 = node;
  {
    std::lock_guard<std::mutex> lock(m_mutex);
    build_node_for_sending(node, n3);
  }
  if (!m_node_sizes_vary) {
    error_check_compacted_node(n3, data_id);
  } else {
    std::lock_guard<std::mutex> lock(m_mutex);
    m_sample_sizes[data_id] = n3.total_bytes_compact();
  }

  {
    std::lock_guard<std::mutex> lock(m_mutex);
    spill_conduit_node(node, data_id);
    m_spilled_nodes[data_id] = m_cur_spill_dir_integer;
    m_data.erase(data_id);
  }
}

void data_store_conduit::set_preloaded_conduit_node(int data_id, const conduit::Node &node) {
  // note: at this point m_data[data_id] = node
  {
    std::lock_guard<std::mutex> lock(m_mutex);
    ++m_my_num_indices;
  }
<<<<<<< HEAD
=======

  if (is_local_cache()) {
    m_data[data_id] = node; 
    return;
  }

>>>>>>> 6c9ead10

  if (m_spill) {
    spill_preloaded_conduit_node(data_id, node);
    return;
  }

  {
    conduit::Node n2 = node;
    std::lock_guard<std::mutex> lock(m_mutex);
    build_node_for_sending(n2, m_data[data_id]);
  }
  if (!m_node_sizes_vary) {
    error_check_compacted_node(m_data[data_id], data_id);
  } else {
    std::lock_guard<std::mutex> lock(m_mutex);
    m_sample_sizes[data_id] = m_data[data_id].total_bytes_compact();
  }
}

void data_store_conduit::error_check_compacted_node(const conduit::Node &nd, int data_id) {
  if (m_node_sizes_vary) {
    return;
  }
  {
    std::lock_guard<std::mutex> lock(m_mutex_2);
    if (m_compacted_sample_size == 0) {
      m_compacted_sample_size = nd.total_bytes_compact();
      PROFILE("num bytes for nodes to be transmitted: ", nd.total_bytes_compact(), " per node");
    } else if (m_compacted_sample_size != nd.total_bytes_compact() && !m_node_sizes_vary) {
      LBANN_ERROR("Conduit node being added data_id: ", data_id,
                  " is not the same size as existing nodes in the data_store ",
                  m_compacted_sample_size, " != ", nd.total_bytes_compact(),
                  " role: ", m_reader->get_role());
    }
  }
  if (!nd.is_contiguous()) {
    LBANN_ERROR("m_data[",  data_id, "] does not have a contiguous layout");
  }
  if (nd.data_ptr() == nullptr) {
    LBANN_ERROR("m_data[", data_id, "] does not have a valid data pointer");
  }
  if (nd.contiguous_data_ptr() == nullptr) {
    LBANN_ERROR("m_data[", data_id, "] does not have a valid contiguous data pointer");
  }
}


//n.b. Do not put any PROFILE or DEBUG statements in this method,
//     since the threading from the data_reader will cause you grief
void data_store_conduit::set_conduit_node(int data_id, conduit::Node &node, bool already_have) {
  std::lock_guard<std::mutex> lock(m_mutex);
  // TODO: test whether having multiple mutexes below is better (faster) than
  //       locking this entire call with a single mutex. For now I'm
  //       playing it safe and locking the whole dang thing.
  ++m_my_num_indices;

  if (is_local_cache() && is_preloading()) {
    LBANN_ERROR("you called data_store_conduit::set_conduit_node, but you're running in local cache mode with preloading; something is broken; please contact Dave Hysom");
  }

  {
    //std::lock_guard<std::mutex> lock(m_mutex);
    if (already_have == false && m_data.find(data_id) != m_data.end()) {
      LBANN_ERROR("duplicate data_id: ", data_id, " in data_store_conduit::set_conduit_node; role: ", m_reader->get_role());
    }
  }

  if (already_have && is_local_cache()) {
    if (m_data.find(data_id) == m_data.end()) {
      LBANN_ERROR("you claim the passed node was obtained from this data_store, but the data_id (", data_id, ") doesn't exist in m_data");
    }
    return;
  }

  if (is_local_cache()) {
    m_data[data_id] = node;
  }

  else {
    if (m_spill) {
  PROFILE("spill!\n");

      //TODO: rethink how we go about exchanging sample sizes.
      //currently, we exchange sample sizes a single time, and
      //the exchange is for all samples. To make this work with
      //spilling we need to compute the sample size by building
      //a node_for_sending (below), then we throw it away.
      //Also, see not in copy_members() about problems with the
      //schema that cause us to rebuild the node_for_sending after
      //copying or loading from disk. I need to revisit this and
      //figure out what's going on.
      conduit::Node n2;
      build_node_for_sending(node, n2);
      error_check_compacted_node(n2, data_id);
      {
    //    std::lock_guard<std::mutex> lock(m_mutex);
        LBANN_ERROR("NOT YET IMPLEMENTED");
        auto key = std::make_pair(data_id, m_offset_in_partition);
        m_owner[key] = m_rank_in_trainer;
        m_sample_sizes[data_id] = n2.total_bytes_compact();
        spill_conduit_node(node, data_id);
        m_spilled_nodes[data_id] = m_cur_spill_dir_integer;
      }
    }

    else {
      //      m_mutex.lock();
      DEBUG("set_conduit_node : rank_in_trainer=", m_rank_in_trainer, " and partition_in_trainer=", m_partition_in_trainer, " offset in partition=", m_offset_in_partition, " with num_partitions=", m_num_partitions_in_trainer);
      auto key = std::make_pair(data_id, m_offset_in_partition);
      m_owner[key] = m_rank_in_trainer;
      build_node_for_sending(node, m_data[data_id]);
      error_check_compacted_node(m_data[data_id], data_id);
      m_sample_sizes[data_id] = m_data[data_id].total_bytes_compact();
      //      m_mutex.unlock();
    }
  }
}

const conduit::Node & data_store_conduit::get_conduit_node(int data_id) const {
  if (is_local_cache()) {
    std::unordered_map<int, conduit::Node>::const_iterator t3 = m_data.find(data_id);
    if (t3 == m_data.end()) {
      LBANN_ERROR("(local cache) failed to find data_id: ", data_id, " in m_data; m_data.size: ", m_data.size());
    }
    return t3->second;
  }

  std::unordered_map<int, conduit::Node>::const_iterator t2 = m_minibatch_data.find(data_id);
  // if not preloaded, and get_label() or get_response() is called,
  // we need to check m_data
  if (t2 == m_minibatch_data.end()) {
    std::unordered_map<int, conduit::Node>::const_iterator t3 = m_data.find(data_id);
    if (t3 != m_data.end()) {
      return t3->second["data"];
    }
    LBANN_ERROR("failed to find data_id: ", data_id, " in m_minibatch_data; m_minibatch_data.size: ", m_minibatch_data.size(), " and also failed to find it in m_data; m_data.size: ", m_data.size(), "; role: ", m_reader->get_role());
  }

  return t2->second;
}

// code in the following method is a modification of code from
// conduit/src/libs/relay/conduit_relay_mpi.cpp
void data_store_conduit::build_node_for_sending(const conduit::Node &node_in, conduit::Node &node_out) {
  node_out.reset();
  conduit::Schema s_data_compact;
  if( node_in.is_compact() && node_in.is_contiguous()) {
    s_data_compact = node_in.schema();
  } else {
    node_in.schema().compact_to(s_data_compact);
  }

  std::string snd_schema_json = s_data_compact.to_json();

  conduit::Schema s_msg;
  s_msg["schema_len"].set(conduit::DataType::int64());
  s_msg["schema"].set(conduit::DataType::char8_str(snd_schema_json.size()+1));
  s_msg["data"].set(s_data_compact);

  conduit::Schema s_msg_compact;
  s_msg.compact_to(s_msg_compact);
  node_out.reset();
  node_out.set(s_msg_compact);
  node_out["schema"].set(snd_schema_json);
  node_out["data"].update(node_in);

  if(!node_out.is_contiguous()) {
    LBANN_ERROR("node_out does not have a contiguous layout");
  }
  if(node_out.data_ptr() == nullptr) {
    LBANN_ERROR("node_out does not have a valid data pointer");
  }
  if(node_out.contiguous_data_ptr() == nullptr) {
    LBANN_ERROR("node_out does not have a valid contiguous data pointer");
  }
}

void data_store_conduit::exchange_data_by_sample(size_t current_pos, size_t mb_size) {
  if (! m_is_setup) {
    LBANN_ERROR("setup(mb_size) has not been called");
  }

  double tm5 = get_time();

  /// exchange sample sizes if they are non-uniform (imagenet);
  /// this will only be called once, during the first call to
  /// exchange_data_by_sample at the beginning of the 2nd epoch,
  /// or during the first call th exchange_data_by_sample() during
  /// the first epoch if preloading
  if (m_node_sizes_vary && !m_have_sample_sizes) {
    double tm3 = get_time();
    exchange_sample_sizes();
    m_exchange_sample_sizes_time += (get_time() - tm3);
  }

  int num_send_req = build_indices_i_will_send(current_pos, mb_size);
  if (m_spill) {
    // TODO
    load_spilled_conduit_nodes();
  }

  int num_recv_req = build_indices_i_will_recv(current_pos, mb_size);

  m_send_requests.resize(num_send_req);
  m_recv_requests.resize(num_recv_req);
  m_recv_buffer.resize(num_recv_req);
  m_recv_data_ids.resize(num_recv_req);

  //========================================================================
  //part 2: exchange the actual data

  // start sends for outgoing data
  size_t ss = 0;
  for (int p=0; p<m_np_in_trainer; p++) {
    const std::unordered_set<int> &indices = m_indices_to_send[p];
    for (auto index : indices) {
      if (m_data.find(index) == m_data.end()) {
        LBANN_ERROR("failed to find data_id: ", index, " to be sent to ", p, " in m_data");
      }
      const conduit::Node& n = m_data[index];
      const El::byte *s = reinterpret_cast<const El::byte*>(n.data_ptr());
      if(!n.is_contiguous()) {
        LBANN_ERROR("data_id: ", index, " does not have a contiguous layout");
      }
      if(n.data_ptr() == nullptr) {
        LBANN_ERROR("data_id: ", index, " does not have a valid data pointer");
      }
      if(n.contiguous_data_ptr() == nullptr) {
        LBANN_ERROR("data_id: ", index, " does not have a valid contiguous data pointer");
      }

      size_t sz = m_compacted_sample_size;

      if (m_node_sizes_vary) {
        if (m_sample_sizes.find(index) == m_sample_sizes.end()) {
          LBANN_ERROR("m_sample_sizes.find(index) == m_sample_sizes.end() for index: ", index, "; m_sample_sizes.size: ", m_sample_sizes.size());
        }
        sz = m_sample_sizes[index];
      }

      m_comm->nb_tagged_send<El::byte>(s, sz, p, index, m_send_requests[ss++], m_comm->get_trainer_comm());
    }
  }

  // sanity checks
  if (ss != m_send_requests.size()) {
    LBANN_ERROR("ss != m_send_requests.size; ss: ", ss, " m_send_requests.size: ", m_send_requests.size());
  }

  // start recvs for incoming data
  ss = 0;

  for (int p=0; p<m_np_in_trainer; p++) {
    const std::unordered_set<int> &indices = m_indices_to_recv[p];
    int sanity = 0;
    for (auto index : indices) {
      ++sanity;
      int sz = m_compacted_sample_size;
      if (m_node_sizes_vary) {
        if (m_sample_sizes.find(index) == m_sample_sizes.end()) {
          LBANN_ERROR("m_sample_sizes.find(index) == m_sample_sizes.end() for index: ", index, "; m_sample_sizes.size(): ", m_sample_sizes.size(), " role: ", m_reader->get_role(), " for index: ", sanity, " of ", indices.size());
        }
        sz = m_sample_sizes[index];
      }

      m_recv_buffer[ss].set(conduit::DataType::uint8(sz));
      El::byte *r = reinterpret_cast<El::byte*>(m_recv_buffer[ss].data_ptr());
      m_comm->nb_tagged_recv<El::byte>(r, sz, p, index, m_recv_requests[ss], m_comm->get_trainer_comm());
      m_recv_data_ids[ss] = index;
      ++ss;
    }
  }

  // sanity checks
  if (ss != m_recv_buffer.size()) {
    LBANN_ERROR("ss != m_recv_buffer.size; ss: ", ss, " m_recv_buffer.size: ", m_recv_buffer.size());
  }
  if (m_recv_requests.size() != m_recv_buffer.size()) {
    LBANN_ERROR("m_recv_requests.size != m_recv_buffer.size; m_recv_requests: ", m_recv_requests.size(), " m_recv_buffer.size: ", m_recv_buffer.size());
  }

  m_start_snd_rcv_time += (get_time() - tm5);

  // wait for all msgs to complete
  tm5 = get_time();
  m_comm->wait_all(m_send_requests);
  m_comm->wait_all(m_recv_requests);
  m_wait_all_time += (get_time() - tm5);

  //========================================================================
  //part 3: construct the Nodes needed by me for the current minibatch

  tm5 = get_time();
  conduit::Node nd;
  m_minibatch_data.clear();
  for (size_t j=0; j < m_recv_buffer.size(); j++) {
    conduit::uint8 *n_buff_ptr = (conduit::uint8*)m_recv_buffer[j].data_ptr();
    conduit::Node n_msg;
    n_msg["schema_len"].set_external((conduit::int64*)n_buff_ptr);
    n_buff_ptr +=8;
    n_msg["schema"].set_external_char8_str((char*)(n_buff_ptr));
    conduit::Schema rcv_schema;
    conduit::Generator gen(n_msg["schema"].as_char8_str());
    gen.walk(rcv_schema);
    n_buff_ptr += n_msg["schema"].total_bytes_compact();
    n_msg["data"].set_external(rcv_schema,n_buff_ptr);

    int data_id = m_recv_data_ids[j];
    m_minibatch_data[data_id].set_external(n_msg["data"]);
  }
  m_rebuild_time += (get_time() - tm5);

  if (m_spill) {
    // TODO
    m_data.clear();
  }
}

int data_store_conduit::build_indices_i_will_recv(int current_pos, int mb_size) {
  m_indices_to_recv.clear();
  m_indices_to_recv.resize(m_np_in_trainer);
  int k = 0;
  for (int i=current_pos; i< current_pos + mb_size; ++i) {
    auto index = (*m_shuffled_indices)[i];
    int num_ranks_in_partition = dc::get_number_of_io_partitions();
    if ((((i % m_owner_map_mb_size) % m_num_partitions_in_trainer) * num_ranks_in_partition + m_offset_in_partition) == m_rank_in_trainer) {
      auto key = std::make_pair(index, m_offset_in_partition);
      int owner = m_owner[key];
      m_indices_to_recv[owner].insert(index);
      k++;
    }
  }
  return k;
}

int data_store_conduit::build_indices_i_will_send(int current_pos, int mb_size) {
  m_indices_to_send.clear();
  m_indices_to_send.resize(m_np_in_trainer);
  int k = 0;
  DEBUG("build_indices_i_will_send; cur pos: ", current_pos, " mb_size: ", mb_size, " m_data.size: ", m_data.size());
  for (int i = current_pos; i < current_pos + mb_size; i++) {
    auto index = (*m_shuffled_indices)[i];
    /// If this rank owns the index send it to the (i%m_np)'th rank
    bool is_mine = false;
    if (m_data.find(index) != m_data.end()) {
      is_mine = true;
    } else if (m_spilled_nodes.find(index) != m_spilled_nodes.end()) {
      is_mine = true;
    }
    if (is_mine) {
      int num_ranks_in_partition = dc::get_number_of_io_partitions();
      m_indices_to_send[(((i % m_owner_map_mb_size) % m_num_partitions_in_trainer) * num_ranks_in_partition + m_offset_in_partition)].insert(index);

      // Sanity check
      auto key = std::make_pair(index, m_offset_in_partition);
      if (m_owner[key] != m_rank_in_trainer) {
        LBANN_ERROR( "error for i: ", i, " index: ", index, " m_owner: ", m_owner[key], " me: ", m_rank_in_trainer);
      }
      k++;
    }
  }
  return k;
}

void data_store_conduit::build_preloaded_owner_map(const std::vector<int>& per_rank_list_sizes) {
  PROFILE("starting data_store_conduit::build_preloaded_owner_map");
  m_owner.clear();
  int owning_rank = 0;
  size_t per_rank_list_range_start = 0;
  for (size_t i = 0; i < m_shuffled_indices->size(); i++) {
    const auto per_rank_list_size = per_rank_list_sizes[owning_rank];
    if(i == (per_rank_list_range_start + per_rank_list_size)) {
      ++owning_rank;
      per_rank_list_range_start += per_rank_list_size;
    }
    auto key = std::make_pair((*m_shuffled_indices)[i], m_offset_in_partition);
    m_owner[key] = owning_rank;
  }
}

const conduit::Node & data_store_conduit::get_random_node() const {
  size_t sz = m_data.size();

  // Deal with edge case
  if (sz == 0) {
    LBANN_ERROR("can't return random node since we have no data (set_conduit_node has never been called)");
  }

  int offset = random() % sz;
  auto it = std::next(m_data.begin(), offset);
  return it->second;
}

const conduit::Node & data_store_conduit::get_random_node(const std::string &field) const {
  auto node = get_random_node();
  //return node;
  return node[field];
}

conduit::Node & data_store_conduit::get_empty_node(int data_id) {
  if (m_data.find(data_id) != m_data.end()) {
    LBANN_ERROR("we already have a node with data_id= ", data_id);
  }
  return m_data[data_id];
}

void data_store_conduit::compact_nodes() {
  for(auto&& j : *m_shuffled_indices) {
    if(m_data.find(j) != m_data.end()){
      if(! (m_data[j].is_contiguous() && m_data[j].is_compact()) ) {
        /// Repack the nodes because they don't seem to copy correctly
        conduit::Node node = m_data[j]["data"];
        m_data.erase(j);
        build_node_for_sending(node, m_data[j]);
      }
    }
  }
}

int data_store_conduit::get_index_owner(int idx) {
  auto key = std::make_pair(idx, m_offset_in_partition);
  if (m_owner.find(key) == m_owner.end()) {
    LBANN_ERROR(" idx: ", idx, " was not found in the m_owner map; map size: ", m_owner.size());
  }
  return m_owner[key];
}

void data_store_conduit::check_mem_capacity(lbann_comm *comm, const std::string sample_list_file, size_t stride, size_t offset) {
//TODO: this is junky, and isn't called anywhere; rethink!
  if (comm->am_world_master()) {
    // note: we only estimate memory required by the data reader/store

    // get avaliable memory
    std::ifstream in("/proc/meminfo");
    std::string line;
    std::string units;
    double a_mem = 0;
    while (getline(in, line)) {
      if (line.find("MemAvailable:")) {
        std::stringstream s3(line);
        s3 >> line >> a_mem >> units;
        if (units != "kB") {
          LBANN_ERROR("units is ", units, " but we only know how to handle kB; please contact Dave Hysom");
        }
        break;
      }
    }
    in.close();
    if (a_mem == 0) {
      LBANN_ERROR("failed to find MemAvailable field in /proc/meminfo");
    }

    // a lot of the following is cut-n-paste from the sample list class;
    // would like to use the sample list class directly, but this
    // is quicker than figuring out how to modify the sample_list.
    // Actually there are at least three calls, starting from
    // data_reader_jag_conduit, before getting to the code that
    // loads the sample list file names

    // get list of conduit files that I own, and compute my num_samples
    std::ifstream istr(sample_list_file);
    if (!istr.good()) {
      LBANN_ERROR("failed to open ", sample_list_file, " for reading");
    }

    std::string base_dir;
    std::getline(istr, line);  //exclusiveness; discard

    std::getline(istr, line);
    std::stringstream s5(line);
    int included_samples;
    int excluded_samples;
    size_t num_files;
    s5 >> included_samples >> excluded_samples >> num_files;

    std::getline(istr, base_dir); // base dir; discard

    const std::string whitespaces(" \t\f\v\n\r");
    size_t cnt_files = 0u;
    int my_sample_count = 0;

    conduit::Node useme;
    bool got_one = false;

    // loop over conduit filenames
    while (std::getline(istr, line)) {
      const size_t end_of_str = line.find_last_not_of(whitespaces);
      if (end_of_str == std::string::npos) { // empty line
        continue;
      }
      if (cnt_files++ >= num_files) {
        break;
      }
      if ((cnt_files-1)%stride != offset) {
        continue;
      }
      std::stringstream sstr(line.substr(0, end_of_str + 1)); // clear trailing spaces for accurate parsing
      std::string filename;
      sstr >> filename >> included_samples >> excluded_samples;
      my_sample_count += included_samples;

      // attempt to load a JAG sample
      if (!got_one) {
        hid_t hdf5_file_hnd;
        try {
          hdf5_file_hnd = conduit::relay::io::hdf5_open_file_for_read(base_dir + '/' + filename);
        } catch (conduit::Error const& e) {
          LBANN_ERROR(" failed to open ", base_dir, '/', filename, " for reading");
        }
        std::vector<std::string> sample_names;
        try {
          conduit::relay::io::hdf5_group_list_child_names(hdf5_file_hnd, "/", sample_names);
        } catch (conduit::Error const& e) {
          LBANN_ERROR("hdf5_group_list_child_names() failed");
        }

        for (auto t : sample_names) {
          std::string key = "/" + t + "/performance/success";
          try {
            conduit::relay::io::hdf5_read(hdf5_file_hnd, key, useme);
          } catch (conduit::Error const& e) {
            LBANN_ERROR("failed to read success flag for ", key);
          }
          if (useme.to_int64() == 1) {
            got_one = true;
            try {
              key = "/" + t;
              conduit::relay::io::hdf5_read(hdf5_file_hnd, key, useme);
            } catch (conduit::Error const& e) {
              LBANN_ERROR("failed to load JAG sample: ", key);
            }
            break;
          }
        } // end: for (auto t : sample_names)

        conduit::relay::io::hdf5_close_file(hdf5_file_hnd);
      } // end: attempt to load a JAG sample
    } // end: loop over conduit filenames
    istr.close();
    // end: get list of conduit files that I own, and compute my num_samples

    if (! got_one) {
      LBANN_ERROR("failed to find any successful JAG samples");
    }

    // compute memory for the compacted nodes this processor owns
    double bytes_per_sample = useme.total_bytes_compact() / 1024;
    double  procs_per_node = comm->get_procs_per_node();
    double mem_this_proc = bytes_per_sample * my_sample_count;
    double mem_this_node = mem_this_proc * procs_per_node;

    std::cerr
      << "\n"
      << "==============================================================\n"
      << "Estimated memory requirements for JAG samples:\n"
      << "Memory for one sample:             " <<  bytes_per_sample << " kB\n"
      << "Total mem for a single rank:       " << mem_this_proc << " kB\n"
      << "Samples per proc:                  " << my_sample_count << "\n"
      << "Procs per node:                    " << procs_per_node << "\n"
      << "Total mem for all ranks on a node: " << mem_this_node << " kB\n"
      << "Available memory: " << a_mem << " kB (RAM only; not virtual)\n";
    if (mem_this_node > static_cast<double>(a_mem)) {
      std::cerr << "\nYOU DO NOT HAVE ENOUGH MEMORY\n"
        << "==============================================================\n\n";
      LBANN_ERROR("insufficient memory to load data\n");
    } else {
      double m = 100 * mem_this_node / a_mem;
      std::cerr << "Estimate that data will consume at least " << m << " % of memory\n"
        << "==============================================================\n\n";
    }
  }

  comm->trainer_barrier();
}

bool data_store_conduit::has_conduit_node(int data_id) const {
  std::unordered_map<int, conduit::Node>::const_iterator t = m_data.find(data_id);
  return t != m_data.end();
}

void data_store_conduit::set_shuffled_indices(const std::vector<int> *indices) {
  m_shuffled_indices = indices;
}

void data_store_conduit::exchange_sample_sizes() {
  DEBUG("starting data_store_conduit::exchange_sample_sizes");
  int my_count = m_sample_sizes.size();
  std::vector<int> all_counts(m_np_in_trainer);
  m_comm->all_gather(&my_count, 1, all_counts.data(), 1,  m_comm->get_trainer_comm());

  if (m_debug) {
    for (size_t h=0; h<all_counts.size(); h++) {
      DEBUG("num samples owned by P_", h, " is ", all_counts[h]);
    }
  }

  std::vector<size_t> my_sizes(m_sample_sizes.size()*2);
  size_t j = 0;
  for (auto t : m_sample_sizes) {
    my_sizes[j++] = t.first;
    my_sizes[j++] = t.second;
  }

  std::vector<size_t> others;
  for (int k=0; k<m_np_in_trainer; k++) {
    DEBUG("sample sizes for P_", k);
    others.resize(all_counts[k]*2);
    if (m_rank_in_trainer == k) {
      m_comm->broadcast<size_t>(k, my_sizes.data(), all_counts[k]*2,  m_comm->get_trainer_comm());
    } else {
      m_comm->broadcast<size_t>(k, others.data(), all_counts[k]*2,  m_comm->get_trainer_comm());

      for (size_t i=0; i<others.size(); i += 2) {
        if (m_sample_sizes.find(others[i]) != m_sample_sizes.end()) {
          if (m_debug) {
            DEBUG("SAMPLE SIZES for P_", k);
            for (size_t h=0; h<others.size(); h += 2) {
              DEBUG(others[h], " SIZE: ", others[h+1]);
            }
          }
          LBANN_ERROR("m_sample_sizes.find(others[i]) != m_sample_sizes.end() for data_id: ", others[i]);
        }
        m_sample_sizes[others[i]] = others[i+1];
      }
    }
  }

  m_have_sample_sizes = true;
}

void data_store_conduit::set_is_preloading(bool flag) {
  m_preloading = flag;
}

void data_store_conduit::set_is_explicitly_loading(bool flag) {
  m_explicitly_loading = flag;
  if (is_preloading() && is_explicitly_loading()) {
    LBANN_ERROR("flags for both explicit and pre- loading are set; this is an error");
  }
}

void data_store_conduit::set_loading_is_complete() {
  PROFILE("set_loading_is_complete()");
  m_loading_is_complete = true;
  set_is_preloading(false);
  set_is_explicitly_loading(false);
  check_query_flags();

  if (m_run_checkpoint_test) {
    test_checkpoint(m_spill_dir_base);
  }
}

bool data_store_conduit::is_fully_loaded() const { 
  if (m_loading_is_complete) {
    return true;
  }
  return false;
}

void data_store_conduit::get_image_sizes(map_is_t &file_sizes, std::vector<std::vector<int>> &indices) {
  /// this block fires if image sizes have been precomputed
  if (options::get()->has_string("image_sizes_filename")) {
    LBANN_ERROR("not yet implemented");
    //TODO dah - implement, if this becomes a bottleneck (but I don't think it will)
  }

  // get list of image file names
  image_data_reader *image_reader = dynamic_cast<image_data_reader*>(m_reader);
  if (image_reader == nullptr) {
    LBANN_ERROR("data_reader_image *image_reader = dynamic_cast<data_reader_image*>(m_reader) failed");
  }
  const std::vector<image_data_reader::sample_t> &image_list = image_reader->get_image_list();
  std::vector<size_t> my_image_sizes;

  // this block fires if we're exchanging cache data at the end
  // of the first epoch, and the data store was not preloaded
  if (is_explicitly_loading()) {
    for (const auto &t : m_data) {
      int data_id = t.first;
      my_image_sizes.push_back(data_id);
      my_image_sizes.push_back(t.second[LBANN_DATA_ID_STR(data_id) + "/buffer_size"].value());
    }
  }
  
  else {
    // get sizes of files for which I'm responsible
    for (size_t h=m_rank_in_trainer; h<m_shuffled_indices->size(); h += m_np_in_trainer) {
      ++m_my_num_indices;
      const std::string fn = m_reader->get_file_dir() + '/' + image_list[(*m_shuffled_indices)[h]].first;
      std::ifstream in(fn.c_str());
      if (!in) {
        LBANN_ERROR("failed to open ", fn, " for reading; file_dir: ", m_reader->get_file_dir(), "  fn: ", image_list[h].first, "; role: ", m_reader->get_role());
      }
      in.seekg(0, std::ios::end);
      my_image_sizes.push_back((*m_shuffled_indices)[h]);
      my_image_sizes.push_back(in.tellg());
      in.close();
    }
  }

  // exchange image sizes
  int my_count = my_image_sizes.size();

  std::vector<int> counts(m_np_in_trainer);
  m_comm->all_gather<int>(&my_count, 1, counts.data(), 1, m_comm->get_trainer_comm());

  //my_image_sizes[h*2] contains the image index
  //my_image_sizes[h*2+1] contains the image sizee

  //fill in displacement vector for gathering the actual image sizes
  std::vector<int> disp(m_np_in_trainer + 1);
  disp[0] = 0;
  for (size_t h=0; h<counts.size(); ++h) {
    disp[h+1] = disp[h] + counts[h];
  }

  std::vector<size_t> work(image_list.size()*2);
  m_comm->trainer_all_gather<size_t>(my_image_sizes, work, counts, disp);
  indices.resize(m_np_in_trainer);
  for (int h=0; h<m_np_in_trainer; h++) {
    indices[h].reserve(counts[h]);
    size_t start = disp[h];
    size_t end = disp[h+1];
    for (size_t k=start; k<end; k+= 2) {
      size_t idx = work[k];
      size_t size = work[k+1];
      indices[h].push_back(idx);
      file_sizes[idx] = size;
    }
  }
}

void data_store_conduit::compute_image_offsets(map_is_t &sizes, std::vector<std::vector<int>> &indices) {
  size_t offset = 0;
  for (size_t p=0; p<indices.size(); p++) {
    for (auto idx : indices[p]) {
      if (sizes.find(idx) == sizes.end()) {
        LBANN_ERROR("sizes.find(idx) == sizes.end() for idx: ", idx);
      }
      size_t sz = sizes[idx];
      m_image_offsets[idx] = offset;
      offset += sz;
    }
  }
}

void data_store_conduit::allocate_shared_segment(map_is_t &sizes, std::vector<std::vector<int>> &indices) {
  off_t size = 0;
  for (auto &&t : sizes) {
    size += t.second;
  }
  m_mem_seg_length = size;

  struct statvfs stat;
  int x = statvfs("/dev/shm", &stat);
  if (x != 0) {
    LBANN_ERROR("statvfs failed\n");
  }
  size_t avail_mem = stat.f_bsize*stat.f_bavail;
  double percent = 100.0 * m_mem_seg_length / avail_mem;
  std::stringstream msg;
  PROFILE(
    "  Shared Memory segment statistics:\n",
    "   size of required shared memory segment: ", commify(m_mem_seg_length), "\n",
    "   available mem: ", commify(avail_mem), "\n",
    "   required size is ", percent, " percent of available");

  if (m_mem_seg_length >= avail_mem) {
    LBANN_ERROR("insufficient available memory:\n", msg.str());
  }

  //need to ensure name is unique across all data readers
  m_seg_name = "/our_town_" + m_reader->get_role();

  //in case a previous run was aborted, attempt to remove the file, which
  //may or may not exist
  shm_unlink(m_seg_name.c_str());
  int node_id = m_comm->get_rank_in_node();
  if (node_id == 0) {
    std::remove(m_seg_name.c_str());
  }
  m_comm->trainer_barrier();

  int shm_fd = -1;

  if (node_id == 0) {
    shm_fd = shm_open(m_seg_name.c_str(), O_CREAT | O_RDWR | O_EXCL, 0666);
    if (shm_fd == -1) {
      LBANN_ERROR("shm_open failed");
    }
    int v = ftruncate(shm_fd, size);
    if (v != 0) {
      LBANN_ERROR("ftruncate failed for size: ", size);
    }
    void *m = mmap(0, size, PROT_WRITE | PROT_READ, MAP_SHARED, shm_fd, 0);
    if (m == MAP_FAILED) {
      LBANN_ERROR("mmap failed");
    }
    m_mem_seg = reinterpret_cast<char*>(m);
    std::fill_n(m_mem_seg, m_mem_seg_length, 1);
    int sanity = msync(static_cast<void*>(m_mem_seg), m_mem_seg_length, MS_SYNC);
    if (sanity != 0) {
      LBANN_ERROR("msync failed");
    }
  }

  m_comm->barrier(m_comm->get_node_comm());

  if (node_id != 0) {
    shm_fd = shm_open(m_seg_name.c_str(), O_RDONLY, 0666);
    if (shm_fd == -1) {
      LBANN_ERROR("shm_open failed for filename: ", m_seg_name);
    }
    void *m = mmap(0, size, PROT_READ, MAP_SHARED, shm_fd, 0);
    if (m == MAP_FAILED) {
      LBANN_ERROR("mmap failed");
    }
    m_mem_seg = reinterpret_cast<char*>(m);

    struct stat b;
    int sanity = fstat(shm_fd, &b);
    if (sanity == -1) {
      LBANN_ERROR("fstat failed");
    }
    if (b.st_size != size) {
      LBANN_ERROR("b.st_size= ", b.st_size, " should be equal to ", size);
    }
  }
  close(shm_fd);
}

void data_store_conduit::preload_local_cache() {
  exchange_local_caches();
}

void data_store_conduit::exchange_local_caches() {
  PROFILE("Starting exchange_local_caches");
  PROFILE("  At new epoch; m_cur_epoch: ", m_cur_epoch);
  PROFILE("  is_explicitly_loading(): ", is_explicitly_loading());
  PROFILE("  is_preloading(): ", is_preloading());
  PROFILE("  is_local_cache(): ", is_local_cache());
  PROFILE("  is_fully_loaded: ", is_fully_loaded());

  // indices[j] will contain the indices 
  // that P_j will read from disk, and subsequently bcast to all others
  std::vector<std::vector<int>> indices;

  double tm1 = get_time();
  get_image_sizes(m_sample_sizes, indices);
  PROFILE("  get_image_sizes time: ", (get_time()-tm1));

  tm1 = get_time();
  allocate_shared_segment(m_sample_sizes, indices);
  PROFILE("  allocate_shared_segment time: ", (get_time()-tm1));

  std::vector<char> work;
  if (! is_explicitly_loading()) {
    tm1 = get_time();
    read_files(work, m_sample_sizes, indices[m_rank_in_trainer]);
    PROFILE("  read_files time: ", (get_time()- tm1));
  }

  tm1 = get_time();
  compute_image_offsets(m_sample_sizes, indices);
  PROFILE("  compute_image_offsets time: ", (get_time()-tm1));

  tm1 = get_time();
  exchange_images(work, m_sample_sizes, indices);
  PROFILE("  exchange_images time: ", (get_time()-tm1));

  tm1 = get_time();
  build_conduit_nodes(m_sample_sizes);
  PROFILE("  build_conduit_nodes time: ", (get_time()-tm1));

  set_loading_is_complete();

  if (options::get()->get_bool("data_store_test_cache")) {
    test_local_cache_imagenet(20);
  }
}

void data_store_conduit::read_files(std::vector<char> &work, map_is_t &sizes, std::vector<int> &indices) {

  //reserve space for reading this proc's files into a contiguous memory space
  size_t n = 0;
  for (size_t j=0; j<indices.size(); ++j) {
    n += sizes[indices[j]];
  }
  work.resize(n);

  //get the list of images from the data reader
  image_data_reader *image_reader = dynamic_cast<image_data_reader*>(m_reader);
  const std::vector<image_data_reader::sample_t> &image_list = image_reader->get_image_list();

  //read the images
  size_t offset = 0;
  PROFILE("  my num files: ", indices.size());
  for (size_t j=0; j<indices.size(); ++j) {
    int idx = indices[j];
    size_t s = sizes[idx];
    const std::string fn = m_reader->get_file_dir() + '/' + image_list[idx].first;
    std::ifstream in(fn, std::ios::in | std::ios::binary);
    in.read(work.data()+offset, s);
    in.close();
    offset += s;
  }
}

void data_store_conduit::build_conduit_nodes(map_is_t &sizes) {
  image_data_reader *image_reader = dynamic_cast<image_data_reader*>(m_reader);
  const std::vector<image_data_reader::sample_t> &image_list = image_reader->get_image_list();
  for (auto t : sizes) {
    int data_id = t.first;
    int label = image_list[data_id].second; 
    if (m_image_offsets.find(data_id) == m_image_offsets.end()) {
      LBANN_ERROR("m_image_offsets.find(data_id) == m_image_offsets.end() for data_id: ", data_id);
    }
    size_t offset = m_image_offsets[data_id];
    if (sizes.find(data_id) == sizes.end()) {
      LBANN_ERROR("sizes.find(data_id) == sizes.end() for data_id: ", data_id);
    }
    size_t sz = sizes[data_id];
    conduit::Node &node = m_data[data_id];
    node[LBANN_DATA_ID_STR(data_id) + "/label"].set(label);
    node[LBANN_DATA_ID_STR(data_id) + "/buffer_size"] = sz;
    char *c = m_mem_seg + offset;
    node[LBANN_DATA_ID_STR(data_id) + "/buffer"].set_external_char_ptr(c, sz);
  }
}

void data_store_conduit::fillin_shared_images(char* images, size_t size, size_t offset) {
  PROFILE("  fillin_shared_images; size: ", commify(size), " offset: ", commify(offset));
  memcpy(reinterpret_cast<void*>(m_mem_seg+offset), reinterpret_cast<const void*>(images), size);
}

void data_store_conduit::exchange_images(std::vector<char> &work, map_is_t &image_sizes, std::vector<std::vector<int>> &indices) {

  // If explicitly loading we need to build "work" (the vector to be broadcast);
  // if preloading, this has already been built in read_files()
  if (is_explicitly_loading()) {
    if (work.size() != 0) {
      LBANN_ERROR("work.size() != 0, but it should be");
    }

    // Compute the required buffer size
    size_t n = 0;
    for (const auto &t : m_data) {
      int data_id = t.first;
      size_t sz = t.second[LBANN_DATA_ID_STR(data_id) + "/buffer_size"].value();
      n += sz;
    }
    work.resize(n);
    PROFILE("  size required for my work buffer: ", work.size());

    // Copy the images into the work vector
    size_t offset2 = 0;
    for (const auto &t : m_data) {
      int data_id = t.first;
      const conduit::Node &node = t.second;
      const char *buf = node[LBANN_DATA_ID_STR(data_id) + "/buffer"].value();
      size_t sz = node[LBANN_DATA_ID_STR(data_id) + "/buffer_size"].value();
      memcpy(work.data()+offset2, reinterpret_cast<const void*>(buf), sz);
      offset2 += sz;
      if (offset2 > work.size()) {
        LBANN_ERROR("offset >= work.size(); offset: ", offset2, " work.size(): ", work.size(), " sz: ", sz);
      }
    }
  }

  int node_rank = m_comm->get_rank_in_node();
  std::vector<char> work2;
  size_t offset = 0;
  for (int p=0; p<m_np_in_trainer; p++) {
    // Count the number of bytes to be broadcast by P_p
    size_t bytes = 0;
    for (auto idx : indices[p]) {
      bytes += image_sizes[idx];
    }
    //PROFILE("  \nP_", p, " has ", commify(bytes), " bytes to bcast");

    // Set up the rounds; due to MPI yuckiness, can bcast at most INT_MAX bytes
    // in a single broadcast
    std::vector<int> rounds;
    int n = bytes/INT_MAX;
    if (n < 0) {
      LBANN_ERROR("(n < 0; that shouldn't be possible; please contact Dave Hysom");
    }
    for (int k=0; k<n; k++) {
      rounds.push_back(INT_MAX);
    }
    int remainder = bytes - (n*INT_MAX);
    rounds.push_back(remainder);

    /*
    PROFILE("  rounds: ");
    for (auto t : rounds) {
      PROFILE("    ", t);
    }
    */

    // Broadcast the rounds of data
    int work_vector_offset = 0;
    for (size_t i=0; i<rounds.size(); i++) {
      int sz = rounds[i];
      //PROFILE("  bcasting ", commify(sz), " bytes");
      if (m_rank_in_trainer == p) {
        m_comm->trainer_broadcast<char>(p, work.data()+work_vector_offset, sz);
        if (node_rank == 0) {
          fillin_shared_images(work.data()+work_vector_offset, sz, offset);
        }
      } else {
        work2.resize(sz);
        m_comm->trainer_broadcast<char>(p, work2.data(), sz);
        if (node_rank == 0) {
          fillin_shared_images(work2.data(), sz, offset);
        }
      }
      work_vector_offset += sz;
      offset += sz;
    }
  }
  m_comm->barrier(m_comm->get_node_comm());
}

void data_store_conduit::exchange_owner_maps() {
  PROFILE("starting exchange_owner_maps;",
          "my owner map size: ", m_owner.size());
  DEBUG("starting exchange_owner_maps;",
        "size: ", m_owner.size());
  if (m_reader->get_role() == "validate" && m_debug) {
    (*m_debug) << "\nmy owner map:\n";
    for (auto t : m_owner) {
      DEBUG("  ", t.first.first, ":", t.first.second, " is owned by ", t.second);
    }
  }

  int my_count = m_my_num_indices;
  std::vector<int> all_counts(m_np_in_trainer);
  m_comm->all_gather(&my_count, 1, all_counts.data(), 1,  m_comm->get_trainer_comm());

  std::vector<size_t> my_sizes(m_my_num_indices);
  std::vector<std::pair<size_t,size_t>> nodes_i_own(m_owner.size());
  size_t j = 0;
  for (auto t : m_owner) {
    auto slab_id = std::make_pair(t.first.first, t.first.second);
    nodes_i_own[j++] = slab_id;
    DEBUG("I am building the size vector from the owner map for ", t.first.first, ".", t.first.second, " and ", t.second);
  }

  std::vector<std::pair<size_t,size_t>> other_ranks_nodes;
  for (int k=0; k<m_np_in_trainer; k++) {
    other_ranks_nodes.resize(all_counts[k]);
    if (m_rank_in_trainer == k) {
      m_comm->broadcast<std::pair<size_t,size_t>>(k, nodes_i_own.data(), all_counts[k],  m_comm->get_trainer_comm());
      if(m_debug) {
        int c = 0;
        for(auto i : nodes_i_own) {
          DEBUG("k=", k,  ": nodes_i_own[", c, "]=", i.first, ".", i.second);
          c++;
        }
      }
    } else {
      m_comm->broadcast<std::pair<size_t,size_t>>(k, other_ranks_nodes.data(), all_counts[k],  m_comm->get_trainer_comm());
      if(m_debug) {
        int c = 0;
        for(auto i : other_ranks_nodes) {
          DEBUG("k=", k,  ": other_ranks_nodes[", c, "]=", i.first, ".", i.second);
          c++;
        }
      }
      for (size_t i=0; i<other_ranks_nodes.size(); ++i) {
        auto key = other_ranks_nodes[i];
        // Check to make sure that I don't own this
        if (m_owner.find(key) != m_owner.end()) {

          if (m_debug) {
            auto slab_id = other_ranks_nodes[i];
            DEBUG("data_store_conduit::exchange_owner_maps, duplicate data_id: ", slab_id.first, ".", slab_id.second, "; k= ", k, "\nm_owner:\n");
            for (auto t : m_owner) DEBUG("data_id: ", t.first.first, " / ", t.first.second, " owner: ", t.second);
            DEBUG("\nother_ranks_nodes[k]: ");
            for (auto t : other_ranks_nodes) DEBUG(t.first, ".", t.second, " ");
            DEBUG();
          }

          LBANN_ERROR("duplicate data_id: ", other_ranks_nodes[i].first, ".",
                      other_ranks_nodes[i].second, " role: ", m_reader->get_role(), "; m_owner[",other_ranks_nodes[i].first, ".", other_ranks_nodes[i].second,"] = ", m_owner[key]);
        }
        m_owner[key] = k;
      }
    }
  }
  PROFILE("leaving data_store_conduit::exchange_owner_maps\n",
          "my owner map size: ", m_owner.size());
}

void data_store_conduit::profile_timing() {
  if (m_cur_epoch > 0) {
    PROFILE(
        "\n",
        "Exchange Data Timing:\n",
        "  exchange_mini_batch_data: ", m_exchange_time, "\n",
        "  exchange sample sizes:    ", m_exchange_sample_sizes_time, "\n",
        "  start sends and rcvs:     ", m_start_snd_rcv_time, "\n",
        "  wait alls:                ", m_wait_all_time, "\n",
        "  unpacking rcvd nodes:     ", m_rebuild_time, "\n\n");

    if (options::get()->get_bool("data_store_min_max_timing")) {
      std::vector<double> send;
      static int count = 5;
      send.reserve(count);
      send.push_back(m_exchange_time);
      send.push_back(m_exchange_sample_sizes_time);
      send.push_back(m_start_snd_rcv_time);
      send.push_back(m_wait_all_time);
      send.push_back(m_rebuild_time);
      if (m_trainer_master) {
        std::vector<double> rcv_max(count);
        std::vector<double> rcv_min(count);
        m_comm->trainer_reduce<double>(send.data(), count, rcv_max.data(), El::mpi::MAX);
        m_comm->trainer_reduce<double>(send.data(), count, rcv_min.data(), El::mpi::MIN);
        PROFILE(
          "Exchange Data MAX Timing:\n",
          "  exchange_mini_batch_data: ", rcv_max[0], "\n",
          "  exchange sample sizes:    ", rcv_max[1], "\n",
          "  start sends and rcvs:     ", rcv_max[2], "\n",
          "  wait alls:                ", rcv_max[3], "\n",
          "  unpacking rcvd nodes:     ", rcv_max[4], "\n\n");
        PROFILE(
          "Exchange Data MIN Timing:\n",
          "  exchange_mini_batch_data: ", rcv_min[0], "\n",
          "  exchange sample sizes:    ", rcv_min[1], "\n",
          "  start sends and rcvs:     ", rcv_min[2], "\n",
          "  wait alls:                ", rcv_min[3], "\n",
          "  unpacking rcvd nodes:     ", rcv_min[4], "\n\n");
      } else {
        m_comm->trainer_reduce<double>(send.data(), count, 0, El::mpi::MAX);
        m_comm->trainer_reduce<double>(send.data(), count, 0, El::mpi::MIN);
      }
    }

    m_exchange_sample_sizes_time = 0.;
    m_start_snd_rcv_time = 0.;
    m_wait_all_time = 0.;
    m_rebuild_time = 0.;
    m_exchange_time = 0.;
  }
}

void data_store_conduit::exchange_mini_batch_data(size_t current_pos, size_t mb_size) {
  if (is_local_cache() && is_fully_loaded()) {
    return;
  }

  if (m_reader->at_new_epoch()) {
    ++m_cur_epoch;
    PROFILE("Starting exchange_mini_batch_data");
    PROFILE("  At new epoch; m_cur_epoch: ", m_cur_epoch);
    PROFILE("  is_explicitly_loading(): ", is_explicitly_loading());
    PROFILE("  is_local_cache(): ", is_local_cache());
    PROFILE("  is_fully_loaded: ", is_fully_loaded());
    if (! is_local_cache()) {
      profile_timing();
    }  
  }

  if (m_reader->at_new_epoch() && is_local_cache() && is_explicitly_loading()) {
    exchange_local_caches();
    return;
  }

  double tm1 = get_time();

  // when not running in preload mode, exchange owner maps after the 1st epoch
  if (m_reader->at_new_epoch() && ! is_preloading() && !is_local_cache() && m_cur_epoch == 1) {
    PROFILE("calling exchange_owner_maps");
    exchange_owner_maps();
    /*
     * TODO
    if (m_spill) {
      m_is_spilled = true;
      m_metadata.close();
      save_state();
    }
    */
  }

  exchange_data_by_sample(current_pos, mb_size);
  m_exchange_time += (get_time() - tm1);
}

void data_store_conduit::flush_debug_file() {
  if (!m_debug) {
    return;
  }
  m_debug->close();
  m_debug->open(m_debug_filename.c_str(), std::ios::app);
}

void data_store_conduit::flush_profile_file() const {
  if (!m_profile) {
    return;
  }
  m_profile->close();
  m_profile->open(m_profile_filename.c_str(), std::ios::app);
}

size_t data_store_conduit::get_num_global_indices() const {
  return m_comm->trainer_allreduce<size_t>(m_my_num_indices);
}

void data_store_conduit::test_checkpoint(const std::string &checkpoint_dir) {
  if (m_world_master) {
    std::cerr << "starting data_store_conduit::test_checkpoint for role: "
              << m_reader->get_role() << std::endl;
    print_partial_owner_map(10);
    std::cerr << "\nHere are some private variables before clearing them:\n";
    print_variables();
    std::cerr << "\nCalling write_checkpoint()" << std::endl;
  }
  write_checkpoint(checkpoint_dir);

  // clear or reset private variables
  auto sanity = m_owner;
  m_owner.clear();
  m_sample_sizes.clear();
  m_data.clear();
  m_cur_epoch = -1;

  m_is_setup = false;
  m_preloading = false;
  m_explicitly_loading = true;
  m_owner_map_mb_size = 0;
  m_compacted_sample_size = 0;
  m_node_sizes_vary = true;

  if (m_world_master) {
    std::cerr << "\nHere are some private variables after clearing them:\n";
    print_variables();
  }

  if (m_world_master) {
    std::cerr << "Cleared the owner map; m_owner.size(): " << m_owner.size()
              << std::endl
              << "Calling load_checkpoint" << std::endl;
  }
  load_checkpoint(checkpoint_dir, nullptr);
  if (m_world_master) {
    std::cerr << "Here is part of the re-loaded owner map; map.size(): " << m_owner.size() << std::endl;
    print_partial_owner_map(10);
    std::cerr << "\nHere are some private variables after reloading:\n";
    print_variables();
  }

  //check that the owner map was correctly loaded
  for (auto t : m_owner) {
    if (sanity.find(t.first) == sanity.end()) {
      LBANN_ERROR("sanity.find(t.first) == sanity.end() for t.first= ", t.first.first, ":", t.first.second);
    } else if (sanity[t.first] != m_owner[t.first]) {
      LBANN_ERROR("sanity[t.first] != m_owner[t.first] for t.first= ", t.first.first, ":", t.first.second, " and m_owner[t.first]= ", m_owner[t.first]);
    }
  }

  m_comm->global_barrier();
}

void data_store_conduit::make_dir_if_it_doesnt_exist(const std::string &dir_name) {
  int node_rank = m_comm->get_rank_in_node();
  if (node_rank == 0) {
    bool exists = file::directory_exists(dir_name);
    if (!exists) {
      PROFILE("data_store_conduit; the directory '", dir_name, "' doesn't exist; creating it");
      file::make_directory(dir_name);
    }
  }
}

void data_store_conduit::setup_spill(std::string base_dir) {
  if (base_dir == "lassen") {
     base_dir = get_lassen_spill_dir();
  }
  m_spill_dir_base = base_dir;
  m_spill = true;
  m_cur_spill_dir_integer = -1;
  m_num_files_in_cur_spill_dir = m_max_files_per_directory;
  PROFILE("base directory for spilling: ", m_spill_dir_base);

  // create directory structure for spilling data
  make_dir_if_it_doesnt_exist(m_spill_dir_base);
  m_comm->trainer_barrier();
  make_dir_if_it_doesnt_exist(get_conduit_dir());
  PROFILE("base directory for spilling conduit nodes: ", get_conduit_dir());

  // open metadata file; this will contains the file pathnames of spilled
  // conduit nodes
  const std::string fnn = get_metadata_fn();
  m_metadata.open(fnn.c_str());
  if (!m_metadata) {
    LBANN_ERROR("failed to open ", fnn, " for writing");
  }
  PROFILE("will write metadata to file: ", get_metadata_fn());

  //n.b. must do this here, instead of only in spill_conduit_node(),
  //     in case a reader (e.g, validation reader) has no data
  open_next_conduit_spill_directory();
}

void data_store_conduit::write_checkpoint(std::string dir_name) {
  // if we're spilling data, everything has already been written to file
  if (m_is_spilled) {
    return;
  }
  double tm1 = get_time();
  setup_spill(dir_name);

  // cerealize all non-conduit::Node variables
  save_state();

  // save conduit Nodes
  m_metadata << get_conduit_dir() << "\n";
  DEBUG("m_data.size: ", m_data.size());
  for (auto t : m_data) {
    spill_conduit_node(t.second["data"], t.first);
  }
  m_metadata.close();
  PROFILE("time to write checkpoint: ", (get_time() - tm1));
}

void data_store_conduit::save_state() {
  // checkpoint remaining state using cereal
  const std::string fn = get_cereal_fn();
  std::ofstream os(fn);
  if (!os) {
    LBANN_ERROR("failed to open ", fn, " for writing");
  }

  {
  cereal::XMLOutputArchive archive(os);
<<<<<<< HEAD
    archive(CEREAL_NVP(m_cur_epoch),
            CEREAL_NVP(m_is_setup),
            CEREAL_NVP(m_preload),
            CEREAL_NVP(m_explicit_loading),
            CEREAL_NVP(m_owner_map_mb_size),
            CEREAL_NVP(m_compacted_sample_size),
=======
    archive(CEREAL_NVP(m_my_num_indices),
            CEREAL_NVP(m_cur_epoch), 
            CEREAL_NVP(m_is_setup),
            CEREAL_NVP(m_preloading), 
            CEREAL_NVP(m_loading_is_complete), 
            CEREAL_NVP(m_explicitly_loading),
            CEREAL_NVP(m_owner_map_mb_size), 
            CEREAL_NVP(m_compacted_sample_size), 
>>>>>>> 6c9ead10
            CEREAL_NVP(m_is_local_cache),
            CEREAL_NVP(m_node_sizes_vary),
            CEREAL_NVP(m_have_sample_sizes),
            CEREAL_NVP(m_owner),
            CEREAL_NVP(m_sample_sizes));
  }
  os.close();
}

void data_store_conduit::load_checkpoint(std::string dir_name, generic_data_reader *reader) {
  double tm1 = get_time();
  PROFILE("starting data_store_conduit::load_checkpoint");

  // Sanity check that checkpoint directories exist
  m_spill_dir_base = dir_name;
  bool exists = file::directory_exists(m_spill_dir_base);
  if (!exists) {
    LBANN_ERROR("cannot load data_store from file, since the specified directory ", dir_name, "doesn't exist");
  }
  const std::string conduit_dir = get_conduit_dir();
  exists = file::directory_exists(conduit_dir);
  if (!exists) {
    LBANN_ERROR("cannot load data_store from file, since the specified directory '", conduit_dir, "' doesn't exist");
  }

  // Read checkpoint for all essential variables except conduit Nodes
  const std::string fn = get_cereal_fn();
  std::ifstream in(fn);
  if (!in) {
    LBANN_ERROR("failed to open ", m_cereal_fn, " for reading");
  }
  cereal::XMLInputArchive iarchive(in);
  iarchive(CEREAL_NVP(m_my_num_indices),
           m_cur_epoch, m_is_setup,
           m_preloading, m_loading_is_complete,
           m_explicitly_loading, m_owner_map_mb_size,
           m_compacted_sample_size, m_is_local_cache,
           m_node_sizes_vary, m_have_sample_sizes,
           m_owner, m_sample_sizes);

  if (reader != nullptr) {
    m_reader = reader;
    m_comm = m_reader->get_comm();
    m_shuffled_indices = &(m_reader->get_shuffled_indices());
    m_world_master = m_comm->am_world_master();
    m_trainer_master = m_comm->am_trainer_master();
    m_rank_in_trainer = m_comm->get_rank_in_trainer();
    m_rank_in_world = m_comm->get_rank_in_world();
    m_np_in_trainer = m_comm->get_procs_per_trainer();
  }

  // Open metadata filename; this is in index re, checkpointed conduit filenames
  const std::string metadata_fn = get_metadata_fn();
  std::ifstream metadata(metadata_fn);
  if (!metadata) {
    LBANN_ERROR("failed to open ", metadata_fn, " for reading");
  }

  // Error check that the conduit base directory name is correct
  std::string base_dir;
  getline(metadata, base_dir);
  if (conduit_dir != base_dir) {
    LBANN_ERROR("conduit_dir != base_dir (", conduit_dir, ", ", base_dir);
  }

  // Load conduit Nodes
  std::string tmp;
  int sample_id;
  while (metadata >> tmp >> sample_id) {
    if (tmp.size() > 2) {
      const std::string fn2 = base_dir + "/" + tmp;
      conduit::Node nd;
      nd.load(fn2);
      build_node_for_sending(nd, m_data[sample_id]);
    }
  }
  metadata.close();

  m_was_loaded_from_file = true;
  PROFILE("time to load checkpoint: ", (get_time() - tm1));
}

void data_store_conduit::print_variables() {
  if (!m_world_master) {
    return;
  }
  std::cerr << "m_cur_epoch: " << m_cur_epoch << std::endl
            << "m_is_setup: " << m_is_setup << std::endl
            << "m_preloading: " << m_preloading << std::endl
            << "m_explicitly_loading: " << m_explicitly_loading << std::endl
            << "m_owner_map_mb_size: " << m_owner_map_mb_size << std::endl
            << "m_compacted_sample_size: " << m_compacted_sample_size << std::endl
            << "m_node_sizes_vary: " << m_node_sizes_vary << std::endl;
}

std::string data_store_conduit::get_conduit_dir() const {
  return m_spill_dir_base + "/conduit_" + m_reader->get_role() + "_" + std::to_string(m_rank_in_world);
}

std::string data_store_conduit::get_cereal_fn() const {
  return m_spill_dir_base + '/' + m_cereal_fn + "_" + m_reader->get_role() + "_" + std::to_string(m_rank_in_world) + ".xml";
}

std::string data_store_conduit::get_metadata_fn() const {
  return m_spill_dir_base + "/metadata_" + m_reader->get_role() + "_" + std::to_string(m_rank_in_world);
}

void data_store_conduit::open_next_conduit_spill_directory() {
  if (m_num_files_in_cur_spill_dir != m_max_files_per_directory) {
    return;
  }
  m_num_files_in_cur_spill_dir = 0;
  m_cur_spill_dir_integer += 1;
  m_cur_spill_dir = get_conduit_dir() + "/" + to_string(m_cur_spill_dir_integer);
  DEBUG("calling file::directory_exists(", m_cur_spill_dir, ")");
  bool exists = file::directory_exists(m_cur_spill_dir);
  DEBUG("exists? ", exists);
  if (!exists) {
    file::make_directory(m_cur_spill_dir);
  }
}

void data_store_conduit::spill_conduit_node(const conduit::Node &node, int data_id) {
  if (!m_metadata.is_open()) {
    LBANN_ERROR("metadata file is not open");
  }

  std::lock_guard<std::mutex> lock(m_mutex);
  if (m_num_files_in_cur_spill_dir == m_max_files_per_directory) {
    open_next_conduit_spill_directory();
  }

  const std::string fn = m_cur_spill_dir + "/" + std::to_string(data_id);
  node.save(fn);
  m_metadata <<  m_cur_spill_dir_integer << "/" << data_id << " " << data_id << std::endl;
  m_spilled_nodes[data_id] = m_cur_spill_dir_integer;
  ++m_num_files_in_cur_spill_dir;
}

void data_store_conduit::load_spilled_conduit_nodes() {
  m_data.clear();

  for (const auto &v : m_indices_to_send) {
    for (const auto &id : v) {
      map_ii_t::const_iterator it = m_spilled_nodes.find(id);
      if (it == m_spilled_nodes.end()) {
        LBANN_ERROR("it == m_spilled_nodes.end() for sample_id: ", id, "; m_spilled_nodes.size: ", m_spilled_nodes.size());
      }
      const std::string fn = get_conduit_dir() + "/" + std::to_string(it->second) + "/" + std::to_string(id);
      //PROFILE("loading conduit file: ", fn);
      conduit::Node node;
      node.load(fn);
      build_node_for_sending(node, m_data[id]);
    }
  }
}

void data_store_conduit::open_informational_files() {
  options *opts = options::get();
  if (m_comm == nullptr) {
    LBANN_ERROR("m_comm == nullptr");
  }

  // optionally, each <rank, reader_role> pair opens a debug file
  if (opts->get_bool("data_store_debug") && !m_debug && m_reader != nullptr) {
    m_debug_filename = m_debug_filename_base + "_" + m_reader->get_role() + "." + std::to_string(m_comm->get_rank_in_world()) + ".txt";
    m_debug = new std::ofstream(m_debug_filename.c_str());
    if (!m_debug) {
      LBANN_ERROR("failed to open ", m_debug_filename, " for writing");
    }
  }

  // optionally, <P_0, reader_role> pair opens a file for writing
  if (opts->get_bool("data_store_profile") && m_world_master && !m_profile && m_reader != nullptr) {
    m_profile_filename = m_profile_filename_base + "_" + m_reader->get_role() + ".txt";
    m_profile = new std::ofstream(m_profile_filename.c_str());
    if (!m_profile) {
      LBANN_ERROR("failed to open ", m_profile_filename, " for writing");
    }
  }
}

void data_store_conduit::print_partial_owner_map(int n) {
   std::cerr << "\nHere is part of the owner map; m_owner.size(): " << m_owner.size() << std::endl;
   std::map<std::pair<size_t,size_t>, int> m;
  for (auto t : m_owner) {
    m[t.first] = t.second;
  }
  int j = 0;
  for (auto t : m) {
    std::cerr << "  sample_id: " << t.first.first << ":" << t.first.second << " owner: " << t.second << std::endl;
    if (j++ >= 10) break;
  }
}

void data_store_conduit::set_profile_msg(std::string s) {
  PROFILE(s);
}

void data_store_conduit::test_imagenet_node(int index, bool dereference) {
  image_data_reader *image_reader = dynamic_cast<image_data_reader*>(m_reader);
  if (image_reader == nullptr) {
    LBANN_ERROR("data_reader_image *image_reader = dynamic_cast<data_reader_image*>(m_reader) failed");
  }

  int data_id = index;
  if (dereference) {
    data_id = (*m_shuffled_indices)[index];
  }
  if (m_image_offsets.find(data_id) == m_image_offsets.end()) {
    LBANN_ERROR("m_image_offsets.find(data_id) == m_image_offsets.end()");
  }

  if (m_image_offsets.find(data_id) == m_image_offsets.end()) {
    LBANN_ERROR("m_image_offsets.find(data_id) == m_image_offsets.end() for data_id: ", data_id);
  }

  if (m_sample_sizes.find(data_id) == m_sample_sizes.end()) {
    LBANN_ERROR("failed to find data_id ", data_id, " in the image_sizes map");
  }
  size_t szz = m_sample_sizes[data_id];
  PROFILE("test_imagenet_node() for data_id: ", commify(data_id), " at offset: ", commify(m_image_offsets[data_id]), " image size: ", commify(szz));
  if (m_image_offsets[data_id] >= INT_MAX) {
    PROFILE("    WARNING: offset is >= INT_MAX!");
  }

  std::cerr << "testing sample_id: "<< commify(data_id)<< " stored at offset: "<< commify(m_image_offsets[data_id]);
  if (m_image_offsets[data_id] >= INT_MAX) {
    std::cerr << "; (>= INT_MAX)\n";
  } else {
    std::cerr << std::endl;
  }  
  conduit::Node nd1;
  image_reader->load_conduit_node_from_file(data_id, nd1);
  char *buf1 = nd1[LBANN_DATA_ID_STR(data_id) + "/buffer"].value();
  size_t size1 = nd1[LBANN_DATA_ID_STR(data_id) + "/buffer_size"].value();

  const conduit::Node &nd2 = get_conduit_node(data_id);
  const char *buf2 = nd2[LBANN_DATA_ID_STR(data_id) + "/buffer"].value();
  size_t size2 = nd2[LBANN_DATA_ID_STR(data_id) + "/buffer_size"].value();

  if (size1 != size2) {
    PROFILE("buffer sizes mismatch: size of buffer read from file does not match buffer size from cache; from file: ", size1, " from cache: ", size2, " for data_id: ", data_id);



    if (m_world_master) {
      const conduit::Schema &s = nd2.schema();
      s.print();
      nd2.print();
    }  



    LBANN_ERROR("buffer sizes mismatch: size of buffer read from file does not match buffer size from cache; from file: ", size1, " from cache: ", size2, " for deta_id: ", data_id);
  }
  for (size_t i=0; i<size1; i++) {
    if (buf1[i] != buf2[i]) {
      PROFILE("buffer mismatch for char #", i+1, " of ", size1, "; image buffer read from file does not match buffer from conduit node");
      LBANN_ERROR("buffer mismatch for char #", i+1, " of ", size1, "; image buffer read from file does not match buffer from conduit node");
    }
  }
  PROFILE("    PASSED!");
}


bool data_store_conduit::test_local_cache_imagenet(int n) {
  if (!m_world_master) {
    return true;
  }
  PROFILE("\nStarting data_store_conduit::test_local_cache_imagenet(", n, ")");
  if (n < 0 || n > (int)m_shuffled_indices->size()) {
    n = m_shuffled_indices->size();
  }

  // edge cases: get images with smallest and largest offsets in the cache
  size_t max_offset = 0;
  size_t min_offset = 200000000;
  size_t id_max = 0;
  size_t id_min = 0;
  for (auto t :  m_image_offsets) {
    if (t.second > max_offset) {
      id_max = t.first;
      max_offset = t.second;
    }
    if (t.second < min_offset) {
      id_min = t.first;
      min_offset = t.second;
    }
  }

  // test image with smallest offset
  test_imagenet_node(id_min, false);

  // test n randomly selected images
  for (int h=0; h<n; ++h) {
    const int index = random() % m_shuffled_indices->size();
    test_imagenet_node(index);
  }

  // test image with largest offset
  test_imagenet_node(id_max, false);

  if (m_world_master) std::cerr<< "  All tests passed\n";
  PROFILE("  All tests passed\n.");
  return true;
}

std::string commify(size_t n) {
  std::string s = std::to_string(n);
  std::stringstream s2;
  int c = 0;
  for (int j = (int)s.size()-1; j>=0; j--) {
    s2 << s[j];
    ++c;
    if (c == 3) {
      if (j > 0) {
        s2 << ",";
        c = 0;
      }
    }
  }
  std::string r = s2.str();
  std::reverse(r.begin(), r.end());
  return r;
}

void data_store_conduit::check_query_flags() const {
  if (m_explicitly_loading && m_preloading) {
    LBANN_ERROR("is_explicitly_loading() && is_preloading() are both true, but should not be");
  }
  if (m_loading_is_complete && m_explicitly_loading) {
    LBANN_ERROR("is_fully_loaded() && is_explicitly_loading() are both true, but should not be");
  }
  if (m_loading_is_complete && m_preloading) {
    LBANN_ERROR("is_fully_loaded() && is_preloading() are both true, but should not be");
  }
}

}  // namespace lbann<|MERGE_RESOLUTION|>--- conflicted
+++ resolved
@@ -81,38 +81,18 @@
   if (opts->has_string("data_store_test_checkpoint")
       && opts->has_string("data_store_spill")) {
     LBANN_ERROR("you passed both --data_store_test_checkpoint and --data_store_spill; please use one or the other or none, but not both");
-  }  
+  }
   if (opts->has_string("data_store_test_checkpoint")) {
     setup_checkpoint_test();
-  }  
+  }
   if (opts->has_string("data_store_spill")) {
-<<<<<<< HEAD
-    const std::string c = opts->get_string("data_store_spill");
-    if (c == "1") {
-      LBANN_ERROR("--data_store_spill=1; you probably forgot to specify the spill directory; you must specify --data_store_spill=<string>'");
-    } else {
-      spill_dir = c;
-    }
-  }
-
-  if (spill_dir != "") {
-    m_spill_dir_base = spill_dir;
-  }
-
-  // error check: if running in local cache mode, must preload
-  // TODO: future work -- modify so preload is not necessary
-  m_is_local_cache = opts->get_bool("data_store_cache");
-  if (m_is_local_cache && !opts->get_bool("preload_data_store")) {
-    LBANN_ERROR("data_store_cache is currently only implemented for preload mode; this will change in the future. For now, pleas pass both flags: data_store_cache and --preload_data_store");
-=======
     setup_spill(opts->get_string("data_store_spill"));
->>>>>>> 6c9ead10
   }
 
   set_is_local_cache(opts->get_bool("data_store_cache"));
   set_is_preloading(opts->get_bool("preload_data_store"));
   set_is_explicitly_loading(! is_preloading());
-  
+
   if (is_local_cache()) {
     PROFILE("data_store_conduit is running in local_cache mode");
   } else {
@@ -150,7 +130,7 @@
   std::string c = options::get()->get_string("data_store_test_checkpoint");
   if (c == "1") {
     LBANN_ERROR("--data_store_test_checkpoint=1; you probably forgot to specify the spill directory; you must specify --data_store_test_checkpoint=<string>'");
-  } 
+  }
   if (c == "lassen") {
      c = get_lassen_spill_dir();
   }
@@ -287,15 +267,11 @@
     std::lock_guard<std::mutex> lock(m_mutex);
     ++m_my_num_indices;
   }
-<<<<<<< HEAD
-=======
 
   if (is_local_cache()) {
-    m_data[data_id] = node; 
+    m_data[data_id] = node;
     return;
   }
-
->>>>>>> 6c9ead10
 
   if (m_spill) {
     spill_preloaded_conduit_node(data_id, node);
@@ -949,7 +925,7 @@
   }
 }
 
-bool data_store_conduit::is_fully_loaded() const { 
+bool data_store_conduit::is_fully_loaded() const {
   if (m_loading_is_complete) {
     return true;
   }
@@ -980,7 +956,7 @@
       my_image_sizes.push_back(t.second[LBANN_DATA_ID_STR(data_id) + "/buffer_size"].value());
     }
   }
-  
+
   else {
     // get sizes of files for which I'm responsible
     for (size_t h=m_rank_in_trainer; h<m_shuffled_indices->size(); h += m_np_in_trainer) {
@@ -1140,7 +1116,7 @@
   PROFILE("  is_local_cache(): ", is_local_cache());
   PROFILE("  is_fully_loaded: ", is_fully_loaded());
 
-  // indices[j] will contain the indices 
+  // indices[j] will contain the indices
   // that P_j will read from disk, and subsequently bcast to all others
   std::vector<std::vector<int>> indices;
 
@@ -1210,7 +1186,7 @@
   const std::vector<image_data_reader::sample_t> &image_list = image_reader->get_image_list();
   for (auto t : sizes) {
     int data_id = t.first;
-    int label = image_list[data_id].second; 
+    int label = image_list[data_id].second;
     if (m_image_offsets.find(data_id) == m_image_offsets.end()) {
       LBANN_ERROR("m_image_offsets.find(data_id) == m_image_offsets.end() for data_id: ", data_id);
     }
@@ -1459,7 +1435,7 @@
     PROFILE("  is_fully_loaded: ", is_fully_loaded());
     if (! is_local_cache()) {
       profile_timing();
-    }  
+    }
   }
 
   if (m_reader->at_new_epoch() && is_local_cache() && is_explicitly_loading()) {
@@ -1634,23 +1610,14 @@
 
   {
   cereal::XMLOutputArchive archive(os);
-<<<<<<< HEAD
-    archive(CEREAL_NVP(m_cur_epoch),
+    archive(CEREAL_NVP(m_my_num_indices),
+            CEREAL_NVP(m_cur_epoch),
             CEREAL_NVP(m_is_setup),
-            CEREAL_NVP(m_preload),
-            CEREAL_NVP(m_explicit_loading),
+            CEREAL_NVP(m_preloading),
+            CEREAL_NVP(m_loading_is_complete),
+            CEREAL_NVP(m_explicitly_loading),
             CEREAL_NVP(m_owner_map_mb_size),
             CEREAL_NVP(m_compacted_sample_size),
-=======
-    archive(CEREAL_NVP(m_my_num_indices),
-            CEREAL_NVP(m_cur_epoch), 
-            CEREAL_NVP(m_is_setup),
-            CEREAL_NVP(m_preloading), 
-            CEREAL_NVP(m_loading_is_complete), 
-            CEREAL_NVP(m_explicitly_loading),
-            CEREAL_NVP(m_owner_map_mb_size), 
-            CEREAL_NVP(m_compacted_sample_size), 
->>>>>>> 6c9ead10
             CEREAL_NVP(m_is_local_cache),
             CEREAL_NVP(m_node_sizes_vary),
             CEREAL_NVP(m_have_sample_sizes),
@@ -1882,7 +1849,7 @@
     std::cerr << "; (>= INT_MAX)\n";
   } else {
     std::cerr << std::endl;
-  }  
+  }
   conduit::Node nd1;
   image_reader->load_conduit_node_from_file(data_id, nd1);
   char *buf1 = nd1[LBANN_DATA_ID_STR(data_id) + "/buffer"].value();
@@ -1901,7 +1868,7 @@
       const conduit::Schema &s = nd2.schema();
       s.print();
       nd2.print();
-    }  
+    }
 
 
 

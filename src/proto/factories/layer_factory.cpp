--- conflicted
+++ resolved
@@ -448,24 +448,6 @@
     const auto& params = proto_layer.power();
     return new power_layer<layout, Dev>(comm, params.exponent());
   }
-<<<<<<< HEAD
-  if (proto_layer.has_log()) {
-    const auto& params = proto_layer.log();
-    const auto& base = params.base();
-    if (base != 0.0) {
-      return new log_layer<layout, Dev>(comm, base);
-    } else {
-      return new log_layer<layout, Dev>(comm);
-    }
-  }
-
-  if (proto_layer.has_abs()) {
-    return new abs_layer<layout, Dev>(comm);
-=======
-  if (proto_layer.has_l2_loss()) {
-    return new l2_loss_layer<layout, Dev>(comm);
->>>>>>> 9123eda7
-  }
 
   // Loss layers
   if (proto_layer.has_cross_entropy()) {

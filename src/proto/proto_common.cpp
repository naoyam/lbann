--- conflicted
+++ resolved
@@ -628,8 +628,7 @@
   }
 }
 
-<<<<<<< HEAD
-void customize_data_readers_index_list(lbann::lbann_comm *comm, lbann_data::LbannPB& p)
+void customize_data_readers_index_list(lbann_comm *comm, lbann_data::LbannPB& p)
 {
   lbann_data::DataReader *readers = p.mutable_data_reader();
   const lbann_data::Model& pb_model = p.model();
@@ -654,10 +653,7 @@
   }
 }
 
-void get_cmdline_overrides(lbann::lbann_comm *comm, lbann_data::LbannPB& p)
-=======
 void get_cmdline_overrides(lbann_comm *comm, lbann_data::LbannPB& p)
->>>>>>> ce97a107
 {
   bool master = comm->am_world_master();
   std::stringstream err;

--- conflicted
+++ resolved
@@ -229,12 +229,7 @@
       } 
       const auto paths = glob(filedir +readme.data_file_pattern());
       reader_cosmo_hdf5->set_hdf5_paths(paths);
-<<<<<<< HEAD
-      reader_cosmo_hdf5->set_scaling_factor_int16(readme.scaling_factor_int16());
-      reader = reader_cosmo_hdf5; 
-=======
       reader = reader_cosmo_hdf5;
->>>>>>> f67e5667
     } else if (name == "pilot2_molecular_reader") {
       pilot2_molecular_reader* reader_pilot2_molecular = new pilot2_molecular_reader(readme.num_neighbors(), readme.max_neighborhood(), shuffle);
       reader = reader_pilot2_molecular;

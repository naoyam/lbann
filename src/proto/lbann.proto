--- conflicted
+++ resolved
@@ -426,11 +426,8 @@
    CallbackCheckpoint checkpoint = 28;
    CallbackSaveModel save_model = 29;
    CallbackPolyLearningRate poly_learning_rate = 30;
-<<<<<<< HEAD
-   CallbackSyncLayers sync_layers = 31;
-=======
    CallbackGPUMemoryUsage gpu_memory_usage = 31;
->>>>>>> 814a2305
+   CallbackSyncLayers sync_layers = 32;
 }
 
 message CallbackLTFB {
@@ -593,14 +590,13 @@
   string extension = 2;
 }
 
-<<<<<<< HEAD
+message CallbackGPUMemoryUsage {
+}
+
 message CallbackSyncLayers {
   bool sync_gpus = 1;
   bool sync_mpi = 2;
   bool only_input = 3;
-=======
-message CallbackGPUMemoryUsage {
->>>>>>> 814a2305
 }
 
 //========================================================================

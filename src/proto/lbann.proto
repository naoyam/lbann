--- conflicted
+++ resolved
@@ -394,15 +394,9 @@
   string conv_dims = 5; //should be space-separated list, e.g, "2 2 3"
   string conv_pads = 6;  //should be space-separated list, e.g, "2 2 3"
   string conv_strides = 7; //should be space-separated list, e.g, "2 2 3"
-<<<<<<< HEAD
-  int64 mini_batch_size = 8;
   string weight_initialization = 9;
   bool has_bias = 10;
   double l2_regularization_factor = 11;
-=======
-  string weight_initialization = 8;
-  double l2_regularization_factor = 9;
->>>>>>> f6604496
 }
 
 ///////////////////

--- conflicted
+++ resolved
@@ -318,15 +318,9 @@
 
   std::shared_ptr<cv_process> pp;
   // set up the image preprocessor
-<<<<<<< HEAD
-  if ((name == "imagenet") || (name == "jag_conduit") || (name == "jag_conduit_hdf5") || 
+  if ((name == "imagenet") || (name == "jag_conduit") || 
       (name == "multihead_siamese") || (name == "mnist_siamese") || 
       (name == "multi_images") || (name == "moving_mnist")) {
-=======
-  if ((name == "imagenet") || (name == "jag_conduit") || 
-      (name == "triplet") || (name == "mnist_siamese") || (name == "multi_images") ||
-      (name == "moving_mnist")) {
->>>>>>> 8068feb8
     pp = std::make_shared<cv_process>();
   } else if (name == "imagenet_patches") {
     pp = std::make_shared<cv_process_patches>();

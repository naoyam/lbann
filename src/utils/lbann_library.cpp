////////////////////////////////////////////////////////////////////////////////
// Copyright (c) 2014-2019, Lawrence Livermore National Security, LLC.
// Produced at the Lawrence Livermore National Laboratory.
// Written by the LBANN Research Team (B. Van Essen, et al.) listed in
// the CONTRIBUTORS file. <lbann-dev@llnl.gov>
//
// LLNL-CODE-697807.
// All rights reserved.
//
// This file is part of LBANN: Livermore Big Artificial Neural Network
// Toolkit. For details, see http://software.llnl.gov/LBANN or
// https://github.com/LLNL/LBANN.
//
// Licensed under the Apache License, Version 2.0 (the "Licensee"); you
// may not use this file except in compliance with the License.  You may
// obtain a copy of the License at:
//
// http://www.apache.org/licenses/LICENSE-2.0
//
// Unless required by applicable law or agreed to in writing, software
// distributed under the License is distributed on an "AS IS" BASIS,
// WITHOUT WARRANTIES OR CONDITIONS OF ANY KIND, either express or
// implied. See the License for the specific language governing
// permissions and limitations under the license.
////////////////////////////////////////////////////////////////////////////////

#include "lbann/utils/lbann_library.hpp"

#include "lbann/proto/factories.hpp"
#include "lbann/utils/omp_diagnostics.hpp"
#include "lbann/utils/threads/thread_utils.hpp"
#include "lbann/callbacks/checkpoint.hpp"
#include "lbann/callbacks/dump_weights.hpp"
#include "lbann/callbacks/save_model.hpp"

#include <lbann.pb.h>
#include <model.pb.h>

namespace lbann {

/// Construct a trainer that contains a lbann comm object and threadpool
std::unique_ptr<trainer> construct_trainer(lbann_comm *comm,
                                             lbann_data::Trainer* pb_trainer,
                                             options *opts) {
  bool master = comm->am_world_master();
  try {
    int procs_per_trainer = 0;
    if(pb_trainer->procs_per_trainer() > 0) {
      procs_per_trainer = pb_trainer->procs_per_trainer();
    }
    if (procs_per_trainer == 0) {
      procs_per_trainer = comm->get_procs_in_world();
    }

    // Set up the communicator and split the grid if necessary
    comm->split_trainers(procs_per_trainer);
    if (pb_trainer->num_parallel_readers() > procs_per_trainer) {
      pb_trainer->set_num_parallel_readers(procs_per_trainer);
    }

    // Adjust the number of parallel readers; this may be adjusted
    // after calling split_trainers()
    // set_num_parallel_readers(*comm, pb);

    // Initalize a per-trainer I/O thread pool
    std::unique_ptr<thread_pool> io_thread_pool = construct_io_thread_pool(comm, opts);

    // Setup I/O threads
    auto io_threads_per_process = io_thread_pool->get_num_threads();
    auto io_threads_offset = io_thread_pool->get_threads_offset();

    // Set algorithmic blocksize
    if (pb_trainer->block_size() == 0 and master) {
      LBANN_ERROR("model does not provide a valid block size (", pb_trainer->block_size(), ")");
    }
    El::SetBlocksize(pb_trainer->block_size());

    // Set up the communicator and get the grid based on the trainers' spec.
    // We do not currently support splitting different trainers in different ways,
    // as this implies different grids.
    if (procs_per_trainer != comm->get_procs_per_trainer()) {
      comm->split_trainers(procs_per_trainer);
    }

    // Display how the OpenMP threads are provisioned
    // if (opts->has_string("print_affinity")) {
    //   display_omp_setup();
    // }

    // User feedback
    //    print_parameters(comm, pb);

    // Initalize trainer
    std::unique_ptr<trainer> trainer = proto::construct_trainer(comm, *pb_trainer);

    trainer->setup(std::move(io_thread_pool));

    if(opts->get_bool("disable_background_io_activity")) {
      trainer->allow_background_io_activity(false);
    }

    // Report useful information
    if (comm->am_world_master()) {
      print_lbann_configuration(comm,
                                io_threads_per_process,
                                io_threads_offset);
      std::cout << "\n"
                << trainer->get_description()
                << std::endl;
    }

    return trainer;

  } catch (lbann_exception& e) {
    El::mpi::Abort(El::mpi::COMM_WORLD, 1);
  } catch (std::exception& e) {
    El::ReportException(e);  // Elemental exceptions
  }
  return nullptr;
}

/// Setup I/O thread pool that is shared across all models
std::unique_ptr<thread_pool> construct_io_thread_pool(lbann_comm *comm, options *opts) {
  int num_io_threads = num_free_cores_per_process(comm);

  if(opts->has_int("num_io_threads")) {
    int requested_io_threads = opts->get_int("num_io_threads");
    if(requested_io_threads > 0 && requested_io_threads < num_io_threads) {
      num_io_threads = requested_io_threads;
    }
  }

  auto io_threads_offset = free_core_offset(comm);

  if(comm->am_world_master()) {
    std::cout << "\tNum. I/O Threads: " << num_io_threads <<
      " (Limited to # Unused Compute Cores or 1)" << std::endl;
  }

  auto io_thread_pool = make_unique<thread_pool>();
  io_thread_pool->launch_pinned_threads(num_io_threads, io_threads_offset);

  return io_thread_pool;
}

std::unique_ptr<model> build_model_from_prototext(
  int argc, char **argv,
  const lbann_data::Trainer* pb_trainer,
  lbann_data::LbannPB &pb,
  lbann_comm *comm,
  options *opts,
  thread_pool& io_thread_pool,
  bool first_model) {

  int random_seed = lbann_default_random_seed;
  bool master = comm->am_world_master();
  if (master) {
    std::cerr << "starting build_model_from_prototext" << std::endl;
  }

  std::ostringstream err;

  lbann_data::Model *pb_model = pb.mutable_model();

  // Check to see if the model wants to reduce the I/O parallelism
  if(pb_model->serialize_io() && io_thread_pool.get_num_threads() != 1) {
    if(master) {
      std::cout << "Model " << pb_model->name() << " serialized the I/O threads" << std::endl;
    }
    io_thread_pool.relaunch_pinned_threads(1);
  }
  
  // Get I/O thread details
  auto io_threads_per_process = io_thread_pool.get_num_threads();

  /// @todo BVE FIXME should this be in the trainer
  // Change random seed if needed.
  if (pb_model->random_seed() > 0) {
    random_seed = pb_model->random_seed();
    // Reseed here so that setup is done with this new seed.
    init_random(random_seed);
    init_data_seq_random(random_seed);
  }
  // Initialize models differently if needed.
#ifndef LBANN_DETERMINISTIC
  if (pb_model->random_init_models_differently()) {
    random_seed = random_seed + comm->get_trainer_rank();
    // Reseed here so that setup is done with this new seed.
    init_random(random_seed);
    init_data_seq_random(random_seed);
  }
#else
  if (pb_model->random_init_models_differently()) {
    if (master) {
      std::cout << "WARNING: Ignoring random_init_models_differently " <<
        "due to sequential consistency" << std::endl;
    }
  }
#endif

  // Save info to file; this includes the complete prototext (with any over-rides
  // from the cmd line) and various other info
  save_session(*comm, argc, argv, pb);

  // Display how the OpenMP threads are provisioned
  if (opts->has_string("print_affinity")) {
    display_omp_setup();
  }
  // Update the index lists to accomodate multi-trainer / multi-model specification
  customize_data_readers_index_list(*comm, pb);

  // Initialize data readers
  //@todo: code not in place for correctly handling image preprocessing
  std::map<execution_mode, generic_data_reader *> data_readers;
  bool is_shared_training_data_reader = pb_model->shareable_training_data_reader();
  bool is_shared_testing_data_reader = pb_model->shareable_testing_data_reader();
  
  if (opts->has_string("share_testing_data_readers")) {
    is_shared_testing_data_reader = opts->get_bool("share_testing_data_readers");
  }
  init_data_readers(comm, pb, data_readers, is_shared_training_data_reader, is_shared_testing_data_reader);

  // hack to prevent all data readers from loading identical data; instead,
  // share a single copy. See data_reader_jag_conduit_hdf5 for example
  if (first_model) {
    if (opts->has_string("share_data_reader_data")) {
      for (auto&& t : data_readers) {
        opts->set_ptr((void*)t.second);
      }
    }
  }
  // User feedback
  print_parameters(*comm, pb);

  // Initalize model
  std::unique_ptr<model> ret_model = proto::construct_model(comm,
                                                            data_readers,
                                                            pb.optimizer(),
                                                            pb.trainer(),
                                                            pb.model());
  // If the checkpoint directory has been overridden reset it before
  // setting up the model
  if (opts->has_string("ckpt_dir")) {
    for (auto&& c : ret_model->get_callbacks()) {
      {
        auto* cb = dynamic_cast<callback::checkpoint*>(c);
        if(cb != nullptr) {
          cb->set_checkpoint_dir(opts->get_string("ckpt_dir"));
          std::cout << "Setting the checkpoint directory to " << cb->get_checkpoint_dir() << std::endl;
        }
      }
      {
        auto* cb = dynamic_cast<callback::dump_weights*>(c);
        if(cb != nullptr) {
          cb->set_target_dir(opts->get_string("ckpt_dir"));
          std::cout << "Setting the dump weights directory to " << cb->get_target_dir() << std::endl;
        }
      }
      {
        auto* cb = dynamic_cast<callback::save_model*>(c);
        if(cb != nullptr) {
          cb->set_target_dir(opts->get_string("ckpt_dir"));
          std::cout << "Setting the dump weights directory to " << cb->get_target_dir() << std::endl;
        }
      }
    }
  }
<<<<<<< HEAD
=======

  // Setup data readers
  for(auto&& dr: data_readers) {
    dr.second->setup(io_threads_per_process, &io_thread_pool);
    dr.second->set_rank(comm->get_rank_in_trainer());
  }

  // Setup models
>>>>>>> 78ebc86a
  ret_model->setup();
  if (opts->get_bool("use_data_store") || opts->get_bool("preload_data_store") || opts->get_bool("data_store_cache")) {
    if (master) {
      std::cout << "\nUSING DATA STORE!\n\n";
    }
    for (auto&& r : data_readers) {
      if (!r.second) continue;
      r.second->setup_data_store(pb_model->mini_batch_size());
    }
  }
  // restart model from checkpoint if we have one
  //@todo
  //model->restartShared();

#ifndef LBANN_DETERMINISTIC
  // Under normal conditions, reinitialize the random number generator so
  // that regularization techniques (e.g. dropout) generate unique patterns
  // on different ranks.
  init_random(random_seed + comm->get_rank_in_world());
#else
  if(comm->am_world_master()) {
    std::cout <<
      "--------------------------------------------------------------------------------\n"
      "ALERT: executing in sequentially consistent mode -- performance will suffer\n"
      "--------------------------------------------------------------------------------\n";
  }
#endif
  return ret_model;
}

void print_lbann_configuration(lbann_comm *comm, int io_threads_per_process, int io_threads_offset) {
  // Report hardware settings
  std::cout << "Hardware properties (for master process)" << std::endl
            << "  Processes on node          : " << comm->get_procs_per_node() << std::endl
            << "  Total number of processes  : " << comm->get_procs_in_world() << std::endl
            << "  OpenMP threads per process : " << omp_get_max_threads() << std::endl
            << "  I/O threads per process (+offset) : " << io_threads_per_process
            << " (+" << io_threads_offset << ")" << std::endl;
#ifdef HYDROGEN_HAVE_CUDA
  std::cout << "  GPUs on node               : " << El::GPUManager::NumDevices() << std::endl;
#endif // HYDROGEN_HAVE_CUDA
  std::cout << std::endl;

  // Report build settings
  std::cout << "Build settings" << std::endl;
  std::cout << "  Type     : ";
#ifdef LBANN_DEBUG
  std::cout << "Debug" << std::endl;
#else
  std::cout << "Release" << std::endl;
#endif // LBANN_DEBUG
  std::cout << "  Aluminum : ";
#ifdef LBANN_HAS_ALUMINUM
  std::cout << "detected" << std::endl;
#else
  std::cout << "NOT detected" << std::endl;
#endif // LBANN_HAS_ALUMINUM
  std::cout << "  CUDA     : ";
#ifdef LBANN_HAS_GPU
  std::cout << "detected" << std::endl;
#else
  std::cout << "NOT detected" << std::endl;
#endif // LBANN_HAS_GPU
  std::cout << "  cuDNN    : ";
#ifdef LBANN_HAS_CUDNN
  std::cout << "detected" << std::endl;
#else
  std::cout << "NOT detected" << std::endl;
#endif // LBANN_HAS_CUDNN
  std::cout << "  CUB      : ";
#ifdef HYDROGEN_HAVE_CUB
  std::cout << "detected" << std::endl;
#else
  std::cout << "NOT detected" << std::endl;
#endif // HYDROGEN_HAVE_CUB
  const auto* env = std::getenv("MV2_USE_CUDA");
  std::cout << "  MV2_USE_CUDA : " << (env != nullptr ? env : "") << std::endl;
  std::cout << std::endl;

#ifdef LBANN_HAS_ALUMINUM
  std::cout << "Aluminum Features:" << std::endl;
  std::cout << "  NCCL : ";
#ifdef AL_HAS_NCCL
  std::cout << "enabled" << std::endl;
#else
  std::cout << "disabled" << std::endl;
#endif // AL_HAS_NCCL
  std::cout << std::endl;
#endif // LBANN_HAS_ALUMINUM

  // Report model settings
  const auto& grid = comm->get_trainer_grid();
  std::cout << "Trainer settings" << std::endl
            << "  Trainers              : " << comm->get_num_trainers() << std::endl
            << "  Processes per trainer : " << comm->get_procs_per_trainer() << std::endl
            << "  Grid dimensions       : " << grid.Height() << " x " << grid.Width() << std::endl;
  std::cout << std::endl;
}

} // namespace lbann<|MERGE_RESOLUTION|>--- conflicted
+++ resolved
@@ -265,9 +265,6 @@
       }
     }
   }
-<<<<<<< HEAD
-=======
-
   // Setup data readers
   for(auto&& dr: data_readers) {
     dr.second->setup(io_threads_per_process, &io_thread_pool);
@@ -275,7 +272,6 @@
   }
 
   // Setup models
->>>>>>> 78ebc86a
   ret_model->setup();
   if (opts->get_bool("use_data_store") || opts->get_bool("preload_data_store") || opts->get_bool("data_store_cache")) {
     if (master) {

--- conflicted
+++ resolved
@@ -45,15 +45,9 @@
 cudnn_manager::cudnn_manager(lbann::lbann_comm *_comm, int max_num_gpus, bool nccl_used)
     : comm(_comm) {
 
-<<<<<<< HEAD
     // Indicate whether NCCL is used
 #ifdef LBANN_HAS_NCCL2
     m_nccl_used = nccl_used;
-=======
-  // Indicate whether NCCL is used
-#ifdef __LIB_NCCL
-  m_nccl_used = nccl_used;
->>>>>>> 700aa851
 #else
     if (nccl_used) {
         throw lbann::lbann_exception("cudnn_wrapper: NCCL is requested, but not enabled");
@@ -143,29 +137,6 @@
 }
 
 cudnn_manager::~cudnn_manager() {
-<<<<<<< HEAD
-    // Free work spaces
-    free_work_spaces();
-
-    // Destroy cuDNN handles
-    for(size_t i=0u; i<m_gpus.size(); ++i) {
-        FORCE_CHECK_CUDA(cudaSetDevice(m_gpus[i]));
-        if(m_streams[i]) {
-            FORCE_CHECK_CUDA(cudaStreamDestroy(m_streams[i]));
-        }
-        if(m_handles[i]) {
-            FORCE_CHECK_CUDNN(cudnnDestroy(m_handles[i]));
-        }
-        if(m_cublas_handles[i]) {
-            FORCE_CHECK_CUBLAS(cublasDestroy(m_cublas_handles[i]));
-        }
-    }
-
-    /// NCCL clear
-    if(m_nccl_used){
-        nccl_destroy();
-    }
-=======
   // Free work spaces
   free_work_spaces();
 
@@ -173,7 +144,8 @@
   // Use a try-catch block for FORCE_CHECK_{CUDA |CUDNN | CUBLAS} in the
   // destructor -- these could thrown an exception and destructors are
   // considered to be noexcept by default
-  try {
+  try
+  {
     for(size_t i=0u; i<m_gpus.size(); ++i) {
       FORCE_CHECK_CUDA(cudaSetDevice(m_gpus[i]));
       if(m_streams[i]) {
@@ -186,16 +158,18 @@
         FORCE_CHECK_CUBLAS(cublasDestroy(m_cublas_handles[i]));
       }
     }
-  }catch(const std::exception& e) {
+  }
+  catch(const std::exception& e)
+  {
     std::cerr << "~cudnn_manager: try ... catch " << e.what() << std::endl;
     std::terminate();
   }
 
   /// NCCL clear
-  if(m_nccl_used){
+  if(m_nccl_used)
+  {
       nccl_destroy();
   }
->>>>>>> 700aa851
 }
 
 void cudnn_manager::cudnn_manager::allocate_on_gpus(std::vector<DataType *>& gpu_data,
@@ -690,7 +664,6 @@
 
 void cudnn_manager::pin_matrix(AbsDistMat& mat) {
 
-<<<<<<< HEAD
     // Get local matrix
     Mat& mat_local = mat.Matrix();
     const El::Int local_height = mat.LocalHeight();
@@ -734,43 +707,6 @@
                               dist_data.root);
     } else if(block_mat != nullptr) {
         block_mat->Attach(height,
-=======
-  // Get local matrix
-  Mat& mat_local = mat.Matrix();
-  const El::Int local_height = mat.LocalHeight();
-  const El::Int local_width = mat.LocalWidth();
-  const El::Int height = mat.Height();
-  const El::Int width = mat.Width();
-  const El::DistData dist_data(mat);
-  const DataType* buffer = mat.LockedBuffer();
-
-  // Check that data buffer is unpinned memory
-  cudaPointerAttributes buffer_attributes;
-  cudaError_t status = cudaPointerGetAttributes(&buffer_attributes, buffer);
-  if(status != cudaErrorInvalidValue) {
-    FORCE_CHECK_CUDA(status);
-    return;
-  }
-
-  // clear the error status
-  cudaGetLastError();
-
-  // Allocate pinned memory on host
-  const size_t buffer_size = local_height * local_width * sizeof(DataType);
-  DataType* pinned_buffer;
-  FORCE_CHECK_CUDA(cudaMallocHost((void**) &pinned_buffer, buffer_size));
-  Mat pinned_mat(local_height, local_width, pinned_buffer, local_height);
-
-  // Copy data to pinned memory
-  Copy(mat_local, pinned_mat);
-  mat.Empty();
-
-  // Reconfigure matrix around pinned memory
-  ElMat* elemental_mat = dynamic_cast<ElMat*>(&mat);
-  BlockMat* block_mat = dynamic_cast<BlockMat*>(&mat);
-  if(elemental_mat != nullptr) {
-    elemental_mat->Attach(height,
->>>>>>> 700aa851
                           width,
                           mat.Grid(),
                           dist_data.blockHeight,
@@ -826,7 +762,6 @@
 }
 
 void cudnn_manager::check_error() {
-<<<<<<< HEAD
     synchronize();
     for(int i=0; i<m_num_gpus; ++i) {
         CHECK_CUDA(cudaSetDevice(m_gpus[i]));
@@ -836,16 +771,6 @@
             cudaDeviceReset();
             throw lbann::lbann_exception("CUDA error");
         }
-=======
-  synchronize();
-  for(int i=0; i<m_num_gpus; ++i) {
-    CHECK_CUDA(cudaSetDevice(m_gpus[i]));
-    cudaError_t err = cudaGetLastError();
-    if (err != cudaSuccess) {
-      std::cerr << "CUDA error: " << cudaGetErrorString(err) << "\n";
-      cudaDeviceReset();
-      throw lbann::lbann_exception("CUDA error");
->>>>>>> 700aa851
     }
 }
 
@@ -867,37 +792,9 @@
     int myid = comm->get_rank_in_model();
     int total_num_comms = nProcs*num_gpus_assigned;
 
-<<<<<<< HEAD
     ncclUniqueId ncclId;
     if (myid == 0) {
         NCCLCHECK(ncclGetUniqueId(&ncclId));
-=======
-  ncclUniqueId ncclId;
-  if (myid == 0) {
-    NCCLCHECK(ncclGetUniqueId(&ncclId));
-  }
-  El::mpi::Comm model_comm = comm->get_model_comm();
-  MPI_Comm mpicomm = model_comm.comm;
-
-  /**
-  Not sure if we can use Elemental's broadcast for new date type 'ncclUniqeId'.
-  For that reason, raw MPI_Bcast is used instead.
-
-  El::mpi::Broadcast(&ncclId, 1, 0, model_comm); */
-
-  /// todo@ check if we can use Elemental's broadcast
-  MPI_Bcast(&ncclId, sizeof(ncclId), MPI_BYTE, 0, mpicomm);
-
-  if (nProcs == 1) {
-    int gpuArray = 0;
-    NCCLCHECK(ncclCommInitAll(&(m_nccl_comm[0]), 1, &gpuArray));
-  }
-  else {
-    if(num_gpus_assigned > 1) NCCLCHECK(ncclGroupStart());
-    for(int i=0; i<num_gpus_assigned; i++){
-      FORCE_CHECK_CUDA(cudaSetDevice(m_gpus[i]));
-      NCCLCHECK(ncclCommInitRank(&(m_nccl_comm[i]), total_num_comms, ncclId, num_gpus_assigned*myid+i));
->>>>>>> 700aa851
     }
     El::mpi::Comm model_comm = comm->get_model_comm();
     MPI_Comm mpicomm = model_comm.comm;

////////////////////////////////////////////////////////////////////////////////
// Copyright (c) 2014-2016, Lawrence Livermore National Security, LLC.
// Produced at the Lawrence Livermore National Laboratory.
// Written by the LBANN Research Team (B. Van Essen, et al.) listed in
// the CONTRIBUTORS file. <lbann-dev@llnl.gov>
//
// LLNL-CODE-697807.
// All rights reserved.
//
// This file is part of LBANN: Livermore Big Artificial Neural Network
// Toolkit. For details, see http://software.llnl.gov/LBANN or
// https://github.com/LLNL/LBANN.
//
// Licensed under the Apache License, Version 2.0 (the "Licensee"); you
// may not use this file except in compliance with the License.  You may
// obtain a copy of the License at:
//
// http://www.apache.org/licenses/LICENSE-2.0
//
// Unless required by applicable law or agreed to in writing, software
// distributed under the License is distributed on an "AS IS" BASIS,
// WITHOUT WARRANTIES OR CONDITIONS OF ANY KIND, either express or
// implied. See the License for the specific language governing
// permissions and limitations under the license.
////////////////////////////////////////////////////////////////////////////////

#ifndef LBANN_WEIGHTS_HPP
#define LBANN_WEIGHTS_HPP

#include <string>

#include "lbann/base.hpp"
#include "lbann/comm.hpp"
#include "lbann/utils/exception.hpp"
#include "lbann/utils/cudnn_wrapper.hpp"
#include "lbann/weights/initializer.hpp"
#include "lbann/io/persist.hpp"
#include <lbann.pb.h>
namespace lbann {

// Forward declaration
class optimizer;

/** Neural network weights.
 *  Weights are tensors that act as trainable parameters for a neural
 *  network. The values can be initialized with a weights initializer
 *  and are optimized with first-order methods (e.g. stochastic
 *  gradient descent).
 *
 *  Internally, the weight values are stored in a 2D distributed
 *  matrix. The "matrix height dimensions" are tensor dimensions that
 *  correspond to the matrix height. The remaining dimensions, the
 *  "matrix width dimensions," correspond to the matrix width.
 *
 *  Note that LBANN weights are similar to Tensorflow variables and
 *  Caffe parameters.
 */
class weights {
  friend class optimizer;

 public:
  weights(lbann_comm* comm,
          cudnn::cudnn_manager* cudnn = nullptr);
  weights(const weights& other);
  weights& operator=(const weights& other);
  virtual ~weights();

  /** Set weights name.
   *  Each set of weights in a model should have a unique,
   *  human-readable name.
   */
  inline void set_name(const std::string name) { m_name = name; }
  /** Get weights name. */
  inline std::string get_name() const { return m_name; }

  /** Create a copy of the weights.
   *  This function dynamically allocates memory for a weights
   *  instance and instantiates a copy. The caller is responsible for
   *  deallocating the instance.
   */
  virtual weights* copy() const { return new weights(*this); }

  /** Setup weights as a vector.
   *  The weight matrix is setup as a (size x 1) matrix in STAR,STAR
   *  format.
   */
  virtual void setup(int size, El::Device dev);
  /** Setup weights as a tensor.
   *  The weight matrix is setup as a (prod(dims) x 1) matrix in
   *  STAR,STAR format.
   */
  virtual void setup(std::vector<int> dims, El::Device dev);
  /** Setup weights as a matrix.
   *  The weight matrix is setup as a (matrix_height x matrix_width)
   *  matrix in col_dist,row_dist format.
   */
  virtual void setup(int matrix_height,
                     int matrix_width,
                     El::Distribution col_dist,
                     El::Distribution row_dist,
                     El::Device dev);
  /** Setup weights as a matrix with tensor dimensions.
   *  The weight matrix is setup as a (prod(matrix_height_dims) x
   *  prod(matrix_width_dims)) matrix in col_dist,row_dist format.
   */
  virtual void setup(std::vector<int> matrix_height_dims,
                     std::vector<int> matrix_width_dims,
                     El::Distribution col_dist,
                     El::Distribution row_dist,
                     El::Device dev);

  /** Get weight tensor dimensions.
   *  The dimensions are sorted in decreasing order of the data
   *  strides. This is a generalization of the "NCHW/NHWC" notation
   *  commonly used to describe image data.
   *
   *  These dimensions are obtained by concatenating the matrix width
   *  dimensions with the matrix height dimensions (in that order). If
   *  the weight matrix is duplicated on all processes (i.e. in
   *  STAR,STAR layout) and the local matrices are fully-packed, the
   *  tensor data is fully-packed. If the matrix is STAR,STAR and the
   *  local matrices are not fully-packed, the tensor data is
   *  fully-packed w.r.t. the matrix height dimensions.
   */
  std::vector<int> get_dims() const;
  /** Get number of weights. */
  inline int get_size() const { return get_matrix_height() * get_matrix_width(); }

  /** Get tensor dimensions corresponding to weight matrix height.
   *  The dimensions are sorted in decreasing order of strides. Matrix
   *  rows are fully-packed w.r.t. the matrix height dimensions.
   */
  inline const std::vector<int>& get_matrix_height_dims() const { return m_matrix_height_dims; }
  /** Get tensor dimensions corresponding to weight matrix width.
   *  The dimensions are sorted in decreasing order of strides. Matrix
   *  columns are fully-packed w.r.t. the matrix width dimensions.
   */
  inline const std::vector<int>& get_matrix_width_dims() const { return m_matrix_width_dims; }
  /** Get weight matrix height.
   *  If there are no matrix height dimensions, the height is one.
   */
  int get_matrix_height() const;
  /** Get weight matrix width.
   *  If there are no matrix width dimensions, the width is one.
   */
  int get_matrix_width() const;

  /** Get reference to cuDNN manager. */
  inline cudnn::cudnn_manager* get_cudnn_manager() { return m_cudnn; }

  /** Get weights initializer. */
  inline weights_initializer& get_initializer() { return *m_initializer; }
  /** Get weights initializer (const). */
  inline const weights_initializer& get_initializer() const { return *m_initializer; }
  /** Set weights initializer.
   *  This takes ownership of the initializer and deallocates it
   *  during destruction.
   */
  void set_initializer(weights_initializer* initializer);

  /** Get weights optimizer. */
  optimizer* get_optimizer() { return (m_frozen? nullptr : m_optimizer); }
  /** Get weights optimizer (const). */
  const optimizer* get_optimizer() const { return (m_frozen? nullptr : m_optimizer); }
  /** Set weights optimizer.
   *  This takes ownership of the optimizer and deallocates it during
   *  destruction.
   */
  void set_optimizer(optimizer* opt);

  /** Get the weight matrix. */
  AbsDistMat& get_values();
  /** Set the weight matrix. */
  void set_values(const AbsDistMat& values);

  /** Set a weight value. */
  void set_value(DataType value, int index);
  /** Set an entry in the weight tensor. */
  void set_value(DataType value, std::vector<int> pos);
  /** Set an entry in the weight matrix. */
  void set_value(DataType value, int row, int col);

  /** Get a view into the weight matrix.
   *  If values_v has a different matrix distribution than the weight
   *  matrix, the matrix values are copied into values_v.
   */
  void get_values_view(AbsDistMat& values_v);

  void freeze() { m_frozen = true; }
  void unfreeze() { m_frozen = false; }
  bool is_frozen() const { return m_frozen; }

  // For checkpointing
  virtual void set_states_on_host();
  virtual void set_states_on_device();
  bool save_to_checkpoint_shared(persist& p);
  bool load_from_checkpoint_shared(persist& p);
<<<<<<< HEAD

=======
  bool load_from_save(std::string ckpt_dir, std::vector<std::string> weight_list);
  bool save_to_checkpoint_distributed(persist& p);
  bool load_from_checkpoint_distributed(persist& p);
  
>>>>>>> 60746a00
  /** Write weights to proto file */
  virtual void write_proto(lbann_data::WeightsData* proto) const;
 private:

  /** Weights name.
   *  See get_name function.
   */
  std::string m_name;

  /** Reference to LBANN communicator. */
  lbann_comm* m_comm;
  /** Reference to cuDNN manager. */
  cudnn::cudnn_manager* m_cudnn;

  /** Tensor dimensions corresponding to matrix height.
   *  See get_matrix_height_dims function.
   */
  std::vector<int> m_matrix_height_dims;
  /** Tensor dimensions corresponding to matrix width.
   *  See get_matrix_width_dims function.
   */
  std::vector<int> m_matrix_width_dims;

  /** Weights matrix. */
  AbsDistMat* m_values = nullptr;

  /** Weights initializer.
   *  Default is zero initialization.
   */
  weights_initializer* m_initializer = nullptr;
  /** Weights optimizer.
   *  Default is nullptr, which corresponds to no optimizer.
   */
  optimizer* m_optimizer = nullptr;

  /** Avoid weight update if frozen */
  bool m_frozen;

  /** Get string describing weight tensor dimensions.
   *  height_dims and width_dims are the dimensions of the weight
   *  matrix.
   */
  static std::string get_dims_string(const std::vector<int>& height_dims,
                                     const std::vector<int>& width_dims);

};

} // namespace lbann

#endif // LBANN_WEIGHTS_HPP<|MERGE_RESOLUTION|>--- conflicted
+++ resolved
@@ -195,14 +195,10 @@
   virtual void set_states_on_device();
   bool save_to_checkpoint_shared(persist& p);
   bool load_from_checkpoint_shared(persist& p);
-<<<<<<< HEAD
-
-=======
   bool load_from_save(std::string ckpt_dir, std::vector<std::string> weight_list);
   bool save_to_checkpoint_distributed(persist& p);
   bool load_from_checkpoint_distributed(persist& p);
-  
->>>>>>> 60746a00
+
   /** Write weights to proto file */
   virtual void write_proto(lbann_data::WeightsData* proto) const;
  private:

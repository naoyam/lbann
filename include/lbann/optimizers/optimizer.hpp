////////////////////////////////////////////////////////////////////////////////
// Copyright (c) 2014-2016, Lawrence Livermore National Security, LLC.
// Produced at the Lawrence Livermore National Laboratory.
// Written by the LBANN Research Team (B. Van Essen, et al.) listed in
// the CONTRIBUTORS file. <lbann-dev@llnl.gov>
//
// LLNL-CODE-697807.
// All rights reserved.
//
// This file is part of LBANN: Livermore Big Artificial Neural Network
// Toolkit. For details, see http://software.llnl.gov/LBANN or
// https://github.com/LLNL/LBANN.
//
// Licensed under the Apache License, Version 2.0 (the "Licensee"); you
// may not use this file except in compliance with the License.  You may
// obtain a copy of the License at:
//
// http://www.apache.org/licenses/LICENSE-2.0
//
// Unless required by applicable law or agreed to in writing, software
// distributed under the License is distributed on an "AS IS" BASIS,
// WITHOUT WARRANTIES OR CONDITIONS OF ANY KIND, either express or
// implied. See the License for the specific language governing
// permissions and limitations under the license.
//
// lbann_optimizer .hpp .cpp - Abstract optimizer class
////////////////////////////////////////////////////////////////////////////////

#ifndef LBANN_OPTIMIZER_HPP
#define LBANN_OPTIMIZER_HPP

#include "lbann/base.hpp"
#include "lbann/comm.hpp"
#include "lbann/utils/exception.hpp"
#include "lbann/utils/cudnn_wrapper.hpp"
#include "lbann/weights/weights.hpp"
#include <string>

namespace lbann {

/** Abstract optimizer. */
class optimizer {
 public:

  /** Constructor. */
  optimizer(lbann_comm* comm, DataType learning_rate = DataType(0));

  /** Copy constructor. */
  optimizer(const optimizer& other);
  /** Copy assignment operator. */
  optimizer& operator=(const optimizer& other);
  /** Destructor. */
  virtual ~optimizer();
  /** Create a copy of the optimizer. */
  virtual optimizer* copy() const = 0;

  /** Get the optimizer name. */
  virtual std::string get_type() const = 0;
  /** Get a human-readable description of the optimizer. */
  virtual std::string get_description() const;

  /** Whether the optimizer has been set up. */
  inline bool is_initialized() const { return m_weights != nullptr; }

  /** Get weights being optimized. */
  weights& get_weights();
  /** Set weights being optimized. */
  void set_weights(weights& w) { m_weights = &w; }
  /** Get learning rate. */
  DataType get_learning_rate() const { return m_learning_rate; }
  /** Set learning rate. */
  void set_learning_rate(DataType learning_rate) {
    m_learning_rate = learning_rate;
  };

  /** Get gradient matrix.
   *  The gradient is accumulated on the CPU.
   */
  AbsDistMat& get_gradient();
#ifdef LBANN_HAS_CUDNN
  /** Get gradient matrix on GPU.
   *  The gradient is accumulated on the GPU.
   */
  std::vector<DataType*> get_gradient_gpu();
<<<<<<< HEAD
#endif // LBANN_HAS_CUDNN
  
=======
#endif // __LIB_CUDNN

>>>>>>> a203d0b1
  /** Clear gradient matrix. */
  void clear_gradient();
  /** Add to the gradient matrix. */
  void add_to_gradient(const AbsDistMat& gradient,
                       DataType scale = DataType(1));
  /** Allreduce and add to gradient matrix.
   *  The input is added to a staging matrix. When the gradient is
   *  needed, an allreduce is applied over the redundant communicator
   *  of the gradient matrix and the result is added to the gradient.
   */
  void allreduce_and_add_to_gradient(const AbsDistMat& gradient,
                                     DataType scale = DataType(1));
#ifdef LBANN_HAS_CUDNN
  /** Add to the gradient matrix on GPU. */
  void add_to_gradient_gpu(std::vector<DataType*>& gradient,
                           DataType scale = DataType(1));
  /** Allreduce and add to gradient matrix on GPU.
   *  The input is added to a staging matrix. When the gradient is
   *  needed, an allreduce is applied over the redundant communicator
   *  of the gradient matrix and the result is added to the gradient.
   */
  void allreduce_and_add_to_gradient_gpu(std::vector<DataType*>& gradient,
                                         DataType scale = DataType(1));
#endif // LBANN_HAS_CUDNN

  /** Setup optimizer. */
  virtual void setup(weights& w);

  /** Apply an optimization step. */
  void step();
  /** Perform the computation in an optimization step.
   *  It can be assumed that values and gradient are the same size and
   *  have the same matrix distribution.
   */
  virtual void step_compute(AbsDistMat& values, const AbsDistMat& gradient) = 0;
#ifdef LBANN_HAS_CUDNN
  /** Perform the computation in an optimization step on GPU.
   *  The default implementation is to transfer data to CPU and call
   *  step_compute.
   */
  virtual void step_compute_gpu(std::vector<DataType*> values_d,
                                std::vector<DataType*> gradient_d);
#endif // LBANN_HAS_CUDNN

  /** Get the time spent in step(). */
  double get_step_time() const { return m_step_time; }
  /** Reset stats counters. */
  virtual void reset_counters() {
    m_step_time = 0.0;
  }

 protected:

  lbann_comm *m_comm;

  /** cuDNN manager. */
  cudnn::cudnn_manager* m_cudnn;

  /** Weights being optimized. */
  weights* m_weights;

  /** Learning rate. */
  DataType m_learning_rate;

  /** Gradient matrix. */
  AbsDistMat* m_gradient;
#ifdef LBANN_HAS_CUDNN
  /** GPU memory for gradient matrix. */
  std::vector<DataType*> m_gradient_d;
#endif // LBANN_HAS_CUDNN

 private:

  /** Whether the CPU gradient matrix is non-zero. */
  bool m_cpu_gradient_is_nonzero;
  /** Whether the CPU staging matrix is non-zero. */
  bool m_cpu_staging_is_nonzero;
  /** Allreduce staging matrix.
   *  When the gradient is needed, an allreduce is applied over the
   *  redundant communicator of the staging matrix and the result is
   *  added to the gradient matrix.
   */
  AbsDistMat* m_staging;
#ifdef LBANN_HAS_CUDNN
  /** Whether the GPU gradient matrix is non-zero. */
  bool m_gpu_gradient_is_nonzero;
  /** Whether the GPU staging matrix is non-zero. */
  bool m_gpu_staging_is_nonzero;
  /** GPU memory for gradient staging matrix.
   *  When the gradient is needed, an allreduce is applied over the
   *  GPUs and over the redundant communicator of the staging matrix
   *  and the result is added to the gradient matrix.
   */
  std::vector<DataType*> m_staging_d;
#endif // LBANN_HAS_CUDNN

  /** Running count of the time spent in step(). */
  double m_step_time = 0.0;

//************************************************************************
// Checkpointing
//************************************************************************
 public:
  virtual bool save_to_checkpoint_shared(persist& p, std::string m_name);
  virtual bool load_from_checkpoint_shared(persist& p, std::string m_name);
};

} // namespace lbann

#endif // LBANN_OPTIMIZER_HPP<|MERGE_RESOLUTION|>--- conflicted
+++ resolved
@@ -82,13 +82,8 @@
    *  The gradient is accumulated on the GPU.
    */
   std::vector<DataType*> get_gradient_gpu();
-<<<<<<< HEAD
 #endif // LBANN_HAS_CUDNN
-  
-=======
-#endif // __LIB_CUDNN
 
->>>>>>> a203d0b1
   /** Clear gradient matrix. */
   void clear_gradient();
   /** Add to the gradient matrix. */

////////////////////////////////////////////////////////////////////////////////
// Copyright (c) 2014-2016, Lawrence Livermore National Security, LLC.
// Produced at the Lawrence Livermore National Laboratory.
// Written by the LBANN Research Team (B. Van Essen, et al.) listed in
// the CONTRIBUTORS file. <lbann-dev@llnl.gov>
//
// LLNL-CODE-697807.
// All rights reserved.
//
// This file is part of LBANN: Livermore Big Artificial Neural Network
// Toolkit. For details, see http://software.llnl.gov/LBANN or
// https://github.com/LLNL/LBANN.
//
// Licensed under the Apache License, Version 2.0 (the "Licensee"); you
// may not use this file except in compliance with the License.  You may
// obtain a copy of the License at:
//
// http://www.apache.org/licenses/LICENSE-2.0
//
// Unless required by applicable law or agreed to in writing, software
// distributed under the License is distributed on an "AS IS" BASIS,
// WITHOUT WARRANTIES OR CONDITIONS OF ANY KIND, either express or
// implied. See the License for the specific language governing
// permissions and limitations under the license.
//
// batch_normalization.hpp - Batch normalization layer
////////////////////////////////////////////////////////////////////////////////

#ifndef LBANN_LAYER_REGULARIZER_BATCH_NORMALIZATION_HPP_INCLUDED
#define LBANN_LAYER_REGULARIZER_BATCH_NORMALIZATION_HPP_INCLUDED

#include "lbann/layers/regularizers/regularizer.hpp"
#ifdef __LIB_CUDNN
#include "lbann/layers/regularizers/batch_normalization_cuda.hpp"
#endif // __LIB_CUDNN
namespace lbann {

/**
 * Batch normalization: normalize layers to zero mean/unit standard deviation.
 * See paper:
 * Sergey Ioffe and Christian Szegedy. "Batch Normalization:
 * Accelerating Deep Network Training by Reducing Internal Covariate
 * Shift." ICML 2015.  This keeps a running mean and standard
 * deviation (with exponential decay) instead of computing it over the
 * data at test time. This approach seems to have become standard.
 * See also:
 * https://cthorey.github.io/backpropagation/
 */
template <data_layout T_layout>
class batch_normalization : public regularizer_layer {

 private:

  /** Decay rate for the running statistics. */
  DataType m_decay;
  /** Small number to avoid division by zero. */
  DataType m_epsilon;
  /** Whether to use global statistics when training. */
  bool m_use_global_stats;

  /** Current minibatch means. */
  AbsDistMat *m_mean;
  /** Current minibatch standard deviations. */
  AbsDistMat *m_var;
  /** Gradient w.r.t. means. */
  AbsDistMat *m_mean_gradient;
  /** Gradient w.r.t. standard deviations. */
  AbsDistMat *m_var_gradient;
  /** Gradient w.r.t. scaling terms. */
  AbsDistMat *m_scale_gradient;
  /** Gradient w.r.t. bias terms. */
  AbsDistMat *m_bias_gradient;

#ifdef __LIB_CUDNN
  /** GPU memory for current minibatch means. */
  cudnn::matrix m_mean_d;
  /** GPU memory for current minibatch variances. */
  cudnn::matrix m_var_d;
  /** GPU memory for mean gradient. */
  cudnn::matrix m_mean_gradient_d;
  /** GPU memory for variance gradient. */
  cudnn::matrix m_var_gradient_d;
  /** GPU memory for scaling term gradient. */
  cudnn::matrix m_scale_gradient_d;
  /** GPU memory for bias term gradient. */
  cudnn::matrix m_bias_gradient_d;
#endif // __LIB_CUDNN

 public:
  /**
   * Set up batch normalization.
   * @param decay Controls the momentum of the running mean/standard
   * deviation averages.
   * @param epsilon A small number to avoid division by zero.
   * @param use_global_stats Whether to use global statistics when
   * training.
   */
  batch_normalization(lbann_comm *comm,
                      DataType decay=0.9,
                      DataType epsilon=1e-5,
                      bool use_global_stats = false,
                      cudnn::cudnn_manager *cudnn = nullptr
                      )
    : regularizer_layer(comm),
      m_decay(decay),
      m_epsilon(epsilon),
      m_use_global_stats(use_global_stats),
      m_mean(nullptr),
      m_var(nullptr),
      m_mean_gradient(nullptr),
      m_var_gradient(nullptr),
      m_scale_gradient(nullptr),
      m_bias_gradient(nullptr) {
    static_assert(T_layout == data_layout::DATA_PARALLEL,
                  "batch normalization only supports DATA_PARALLEL");
  #ifdef LBANN_SEQUENTIAL_CONSISTENCY
    // Force global computation.
    m_use_global_stats = true;
  #endif
  #ifdef __LIB_CUDNN
    // Initialize GPU memory if using GPU
    if (cudnn != nullptr) {
      this->m_using_gpus = true;
      this->m_cudnn = cudnn;
    }
  #endif // __LIB_CUDNN

  }

  batch_normalization(const batch_normalization& other) :
    regularizer_layer(other),
    m_decay(other.m_decay),
    m_epsilon(other.m_epsilon),
    m_use_global_stats(other.m_use_global_stats),
    m_mean(other.m_mean),
    m_var(other.m_var),
    m_mean_gradient(other.m_mean_gradient),
    m_var_gradient(other.m_var_gradient),
    m_scale_gradient(other.m_scale_gradient),
    m_bias_gradient(other.m_bias_gradient) {

    // Deep copy matrices
    if (m_mean != nullptr)           { m_mean = m_mean->Copy(); }
    if (m_var != nullptr)            { m_var = m_var->Copy(); }
    if (m_mean_gradient != nullptr)  { m_mean_gradient = m_mean_gradient->Copy(); }
    if (m_var_gradient != nullptr)   { m_var_gradient = m_var_gradient->Copy(); }
    if (m_scale_gradient != nullptr) { m_scale_gradient = m_scale_gradient->Copy(); }
    if (m_bias_gradient != nullptr)  { m_bias_gradient = m_bias_gradient->Copy(); }

  #ifdef __LIB_CUDNN
    // Copy GPU data
    m_mean_d = other.m_mean_d;
    m_var_d = other.m_var_d;
    m_mean_gradient_d = other.m_mean_gradient_d;
    m_var_gradient_d = other.m_var_gradient_d;
    m_scale_gradient_d = other.m_scale_gradient_d;
    m_bias_gradient_d = other.m_bias_gradient_d;
  #endif // __LIB_CUDNN
  }

  batch_normalization& operator=(const batch_normalization& other) {
    regularizer_layer::operator=(other);
    m_decay = other.m_decay;
    m_epsilon = other.m_epsilon;
    m_use_global_stats = other.m_use_global_stats;

    // Deallocate matrices
    deallocate_matrices();

    // Deep copy matrices
    m_mean = other.m_mean;
    m_var = other.m_var;
    m_mean_gradient = other.m_mean_gradient;
    m_var_gradient = other.m_var_gradient;
    m_scale_gradient = other.m_scale_gradient;
    m_bias_gradient = other.m_bias_gradient;
    if (m_mean != nullptr)           { m_mean = m_mean->Copy(); }
    if (m_var != nullptr)            { m_var = m_var->Copy(); }
    if (m_mean_gradient != nullptr)  { m_mean_gradient = m_mean_gradient->Copy(); }
    if (m_var_gradient != nullptr)   { m_var_gradient = m_var_gradient->Copy(); }
    if (m_scale_gradient != nullptr) { m_scale_gradient = m_scale_gradient->Copy(); }
    if (m_bias_gradient != nullptr)  { m_bias_gradient = m_bias_gradient->Copy(); }

  #ifdef __LIB_CUDNN
    // Copy GPU data
    m_mean_d = other.m_mean_d;
    m_var_d = other.m_var_d;
    m_mean_gradient_d = other.m_mean_gradient_d;
    m_var_gradient_d = other.m_var_gradient_d;
    m_scale_gradient_d = other.m_scale_gradient_d;
    m_bias_gradient_d = other.m_bias_gradient_d;
  #endif // __LIB_CUDNN

    return *this;
  }

  /** Returns description of ctor params */
  std::string get_description() const override {
    std::stringstream ss;
    ss << " batch_normalization; "
       << "decay: " << m_decay
       << "epsilon : " << m_epsilon
       << "data_layout: " << get_data_layout_string(get_data_layout());
    return ss.str();
  }

  virtual ~batch_normalization() override {
    deallocate_matrices();
  }

  batch_normalization* copy() const override { return new batch_normalization(*this); }

  std::string get_type() const override { return "batch normalization"; }

  void setup_matrices(const El::Grid& grid) override {
    regularizer_layer::setup_matrices(grid);
    deallocate_matrices();
    m_mean = new StarMat(grid);
    m_var = new StarMat(grid);
    m_mean_gradient = new StarMat(grid);
    m_var_gradient = new StarMat(grid);
    m_scale_gradient = new StarMat(grid);
    m_bias_gradient = new StarMat(grid);
  }

  data_layout get_data_layout() const override { return T_layout; }

  void setup_data() override {
    regularizer_layer::setup_data();

    // Initialize default weights if none are provided
    if (this->m_weights.size() > 4) {
      std::stringstream err;
      err << __FILE__ << " " << __LINE__ << " :: "
          << "attempted to setup " << m_name << " with an invalid number of weights";
      throw lbann_exception(err.str());
    }
    this->m_weights.resize(4, nullptr);
    if (this->m_weights[0] == nullptr) {
      this->m_weights[0] = new weights(this->m_comm, this->m_cudnn);
      this->m_weights[0]->set_name(this->m_name + "_scale");
      this->m_weights[0]->set_initializer(new constant_initializer(this->m_comm, DataType(1)));
      this->m_weights[0]->set_optimizer(m_model->create_optimizer());
      this->m_model->add_weights(this->m_weights[0]);
    }
    if (this->m_weights[1] == nullptr) {
      this->m_weights[1] = new weights(this->m_comm, this->m_cudnn);
      this->m_weights[1]->set_name(this->m_name + "_bias");
      this->m_weights[1]->set_initializer(new constant_initializer(this->m_comm, DataType(0)));
      this->m_weights[1]->set_optimizer(m_model->create_optimizer());
      this->m_model->add_weights(this->m_weights[1]);
    }
    if (this->m_weights[2] == nullptr) {
      this->m_weights[2] = new weights(this->m_comm, this->m_cudnn);
      this->m_weights[2]->set_name(this->m_name + "_running_mean");
      this->m_weights[2]->set_initializer(new constant_initializer(this->m_comm, DataType(0)));
      this->m_model->add_weights(this->m_weights[2]);
    }
    if (this->m_weights[3] == nullptr) {
      this->m_weights[3] = new weights(this->m_comm, this->m_cudnn);
      this->m_weights[3]->set_name(this->m_name + "_running_variance");
      this->m_weights[3]->set_initializer(new constant_initializer(this->m_comm, DataType(1)));
      this->m_model->add_weights(this->m_weights[3]);
    }

    // Setup weights
    this->m_weights[0]->setup(this->m_neuron_dims[0], 1, El::STAR, El::STAR);
    this->m_weights[1]->setup(this->m_neuron_dims[0], 1, El::STAR, El::STAR);
    this->m_weights[2]->setup(this->m_neuron_dims[0], 1, El::STAR, El::STAR);
    this->m_weights[3]->setup(this->m_neuron_dims[0], 1, El::STAR, El::STAR);

    // Initialize matrices
    El::Zeros(*m_mean, this->m_neuron_dims[0], 1);
    El::Zeros(*m_var, this->m_neuron_dims[0], 1);
    El::Zeros(*m_mean_gradient, this->m_neuron_dims[0], 1);
    El::Zeros(*m_var_gradient, this->m_neuron_dims[0], 1);
    El::Zeros(*m_scale_gradient, this->m_neuron_dims[0], 1);
    El::Zeros(*m_bias_gradient, this->m_neuron_dims[0], 1);

  }

  void setup_gpu() override {
    regularizer_layer::setup_gpu();
  #ifndef __LIB_CUDNN
    throw lbann_exception("convolution_layer: cuDNN not detected");
  #else
    m_mean_d = cudnn::matrix(m_cudnn, m_mean->Height(), m_mean->Width());
    m_var_d = cudnn::matrix(m_cudnn, m_var->Height(), m_var->Width());
    m_mean_gradient_d = cudnn::matrix(m_cudnn,
                                      m_mean_gradient->Height(),
                                      m_mean_gradient->Width());
    m_var_gradient_d = cudnn::matrix(m_cudnn,
                                      m_var_gradient->Height(),
                                      m_var_gradient->Width());
    m_scale_gradient_d = cudnn::matrix(m_cudnn,
                                       m_scale_gradient->Height(),
                                       m_scale_gradient->Width());
    m_bias_gradient_d = cudnn::matrix(m_cudnn,
                                      m_bias_gradient->Height(),
                                      m_bias_gradient->Width());
  #endif // __LIB_CUDNN
  }

  void fp_compute() override {
    if (this->m_using_gpus) {
      fp_compute_gpu();
    } else {
      fp_compute_cpu();
    }
  }

  void bp_compute() override {
    if (this->m_using_gpus) {
      bp_compute_gpu();
    } else {
      bp_compute_cpu();
    }
  }

  void fp_compute_gpu() {
  #ifndef __LIB_CUDNN
    throw lbann_exception("batch_normalization_layer: cuDNN not detected");
  #else

    // Check execution mode
    const bool is_training = this->m_model->get_execution_mode() == execution_mode::training;

    // Matrix parameters
    const auto& input = get_prev_activations();
    const int num_gpus = this->m_cudnn->get_num_gpus();
    const int height = input.Height();
    const int width = input.Width();
    const int local_width = input.LocalWidth();
    const int num_channels = this->m_neuron_dims[0];
    const int channel_size = this->m_num_neurons / num_channels;

    // Compute statistics
    if (is_training) {

      // Get GPU objects
      std::vector<DataType*> running_mean_d = m_weights[2]->get_values_gpu();
      std::vector<DataType*> running_var_d = m_weights[3]->get_values_gpu();

      // Compute sums and sums of squares on GPUs
      for (int i=0; i<num_gpus; ++i) {
        CHECK_CUDA(cudaSetDevice(this->m_cudnn->get_gpu(i)));
        const int col_start = std::min(i * this->m_mini_batch_size_per_gpu, local_width);
        const int col_end = std::min((i+1) * this->m_mini_batch_size_per_gpu, local_width);
        const int current_width = col_end - col_start;
        batch_normalization_cuda
          ::channel_sums_and_sqsums(height,
                                    current_width,
                                    num_channels,
                                    this->m_prev_activations_d[0].get_locked_data(i),
                                    this->m_prev_activations_d[0].get_leading_dim(),
                                    m_mean_d.get_data(i),
                                    m_var_d.get_data(i),
                                    this->m_cudnn->get_stream(i));
      }

      // Accumulate sums and sums of squares
      int samples_per_sum;
      if (m_use_global_stats) {
        this->m_cudnn->global_allreduce_on_gpus(m_mean_d.get_data(),
                                                num_channels,
                                                1,
                                                m_mean->RedundantComm());
        this->m_cudnn->global_allreduce_on_gpus(m_var_d.get_data(),
                                                num_channels,
                                                1,
                                                m_var->RedundantComm());
        samples_per_sum = channel_size * width;
      } else {
        this->m_cudnn->allreduce_on_gpus(m_mean_d.get_data(), num_channels, 1);
        this->m_cudnn->allreduce_on_gpus(m_var_d.get_data(), num_channels, 1);
        samples_per_sum = channel_size * local_width;
      }

      // Compute minibatch statistics and running statistics
      for (int i=0; i<num_gpus; ++i) {
        CHECK_CUDA(cudaSetDevice(this->m_cudnn->get_gpu(i)));
        batch_normalization_cuda
          ::sums_to_statistics(num_channels,
                               samples_per_sum,
                               m_decay,
                               m_mean_d.get_data(i),
                               m_var_d.get_data(i),
                               running_mean_d[i],
                               running_var_d[i],
                               this->m_cudnn->get_stream(i));
      }

    }

    // Get GPU objects
    const std::vector<DataType*> scale_d = m_weights[0]->get_values_gpu();
    const std::vector<DataType*> bias_d = m_weights[1]->get_values_gpu();
    const std::vector<DataType*> mean_d = (is_training ?
                                           m_mean_d.get_locked_data() :
                                           m_weights[2]->get_values_gpu());
    const std::vector<DataType*> var_d = (is_training ?
                                          m_var_d.get_locked_data() :
                                          m_weights[3]->get_values_gpu());

    // Perform batch normalization with each GPU
    for (int i=0; i<num_gpus; ++i) {
      CHECK_CUDA(cudaSetDevice(this->m_cudnn->get_gpu(i)));
      const int col_start = std::min(i * this->m_mini_batch_size_per_gpu, local_width);
      const int col_end = std::min((i+1) * this->m_mini_batch_size_per_gpu, local_width);
      const int current_width = col_end - col_start;
      batch_normalization_cuda
        ::batch_normalization(height,
                              current_width,
                              num_channels,
                              this->m_prev_activations_d[0].get_locked_data(i),
                              this->m_prev_activations_d[0].get_leading_dim(),
                              mean_d[i],
                              var_d[i],
                              m_epsilon,
                              scale_d[i],
                              bias_d[i],
                              this->m_activations_d[0].get_data(i),
                              this->m_activations_d[0].get_leading_dim(),
                              this->m_cudnn->get_stream(i));
    }

  #endif // __LIB_CUDNN
  }

  void bp_compute_gpu() {
  #ifndef __LIB_CUDNN
    throw lbann_exception("batch_normalization_layer: cuDNN not detected");
  #else

    // Check execution mode
    const bool is_training = this->m_model->get_execution_mode() == execution_mode::training;

    // GPU objects
    const int num_gpus = this->m_cudnn->get_num_gpus();
    const std::vector<DataType*> scale_d = m_weights[0]->get_values_gpu();
    const std::vector<DataType*> mean_d = (is_training ?
                                           m_mean_d.get_locked_data() :
                                           m_weights[2]->get_values_gpu());
    const std::vector<DataType*> var_d = (is_training ?
                                          m_var_d.get_locked_data() :
                                          m_weights[3]->get_values_gpu());

    // Matrix parameters
<<<<<<< HEAD
    const int mini_batch_size = this->m_model->get_current_mini_batch_size();
    const auto& input = get_prev_activations();
    const int height = input.Height();
    const int width = input.Width();
    const int local_width = input.LocalWidth();
=======
    const int effective_mini_batch_size = this->m_model->get_effective_mini_batch_size();
    const int height = this->m_prev_activations_v->Height();
    const int width = this->m_prev_activations_v->Width();
    const int local_width = this->m_prev_activations_v->LocalWidth();
>>>>>>> 2de3566a
    const int num_channels = this->m_neuron_dims[0];

    // Compute local gradient contributions
    for (int i=0; i<num_gpus; ++i) {
      CHECK_CUDA(cudaSetDevice(this->m_cudnn->get_gpu(i)));
      const int col_start = std::min(i * this->m_mini_batch_size_per_gpu, local_width);
      const int col_end = std::min((i+1) * this->m_mini_batch_size_per_gpu, local_width);
      const int current_width = col_end - col_start;
      batch_normalization_cuda
        ::batch_normalization_backprop1(height,
                                        current_width,
                                        num_channels,
                                        this->m_prev_activations_d[0].get_locked_data(i),
                                        this->m_prev_activations_d[0].get_leading_dim(),
                                        this->m_prev_error_signals_d[0].get_locked_data(i),
                                        this->m_prev_error_signals_d[0].get_leading_dim(),
                                        mean_d[i],
                                        var_d[i],
                                        m_epsilon,
                                        scale_d[i],
                                        m_scale_gradient_d.get_data(i),
                                        m_bias_gradient_d.get_data(i),
                                        m_mean_gradient_d.get_data(i),
                                        m_var_gradient_d.get_data(i),
                                        this->m_cudnn->get_stream(i));
    }

    // Accumulate gradients
    if (is_training) {
      if (m_use_global_stats) {
        this->m_cudnn->global_allreduce_on_gpus(m_mean_gradient_d.get_data(),
                                                num_channels,
                                                1,
                                                m_mean_gradient->RedundantComm());
        this->m_cudnn->global_allreduce_on_gpus(m_var_gradient_d.get_data(),
                                                num_channels,
                                                1,
                                                m_var_gradient->RedundantComm());
      } else {
        this->m_cudnn->allreduce_on_gpus(m_mean_gradient_d.get_data(),
                                         num_channels,
                                         1);
        this->m_cudnn->allreduce_on_gpus(m_var_gradient_d.get_data(),
                                         num_channels,
                                         1);
      }
    } else {
      m_mean_gradient_d.zero();
      m_var_gradient_d.zero();
    }
    optimizer* scale_optimizer = m_weights[0]->get_optimizer();
    if (scale_optimizer != nullptr) {
      scale_optimizer->stage_gradient_for_accumulation_gpu(
<<<<<<< HEAD
        m_scale_gradient_d.get_locked_data(),
        DataType(1) / mini_batch_size);
=======
        m_scale_gradient_d,
        DataType(1) / effective_mini_batch_size);
>>>>>>> 2de3566a
    }
    optimizer* bias_optimizer = m_weights[1]->get_optimizer();
    if (bias_optimizer != nullptr) {
      bias_optimizer->stage_gradient_for_accumulation_gpu(
<<<<<<< HEAD
        m_bias_gradient_d.get_locked_data(),
        DataType(1) / mini_batch_size);
=======
        m_bias_gradient_d,
        DataType(1) / effective_mini_batch_size);
>>>>>>> 2de3566a
    }

    // Compute error signal
    for (int i=0; i<num_gpus; ++i) {
      CHECK_CUDA(cudaSetDevice(this->m_cudnn->get_gpu(i)));
      const int col_start = std::min(i * this->m_mini_batch_size_per_gpu, local_width);
      const int col_end = std::min((i+1) * this->m_mini_batch_size_per_gpu, local_width);
      const int current_width = col_end - col_start;
      batch_normalization_cuda
        ::batch_normalization_backprop2(height,
                                        current_width,
                                        m_use_global_stats ? width : local_width,
                                        num_channels,
                                        this->m_prev_activations_d[0].get_locked_data(i),
                                        this->m_prev_activations_d[0].get_leading_dim(),
                                        this->m_prev_error_signals_d[0].get_locked_data(i),
                                        this->m_prev_error_signals_d[0].get_leading_dim(),
                                        mean_d[i],
                                        var_d[i],
                                        m_epsilon,
                                        scale_d[i],
                                        m_mean_gradient_d.get_locked_data(i),
                                        m_var_gradient_d.get_locked_data(i),
                                        this->m_error_signals_d[0].get_data(i),
                                        this->m_error_signals_d[0].get_leading_dim(),
                                        this->m_cudnn->get_stream(i));
    }

  #endif // __LIB_CUDNN
  }

  void fp_compute_cpu() {

    // Check execution mode
    const bool is_training = this->m_model->get_execution_mode() == execution_mode::training;

    // Matrices
    const auto& input = get_prev_activations();
    const auto& local_input = input.LockedMatrix();
    auto& local_output = get_local_activations();

    // Matrix parameters
    const int width = input.Width();
    const El::Int local_width = local_input.Width();
    const int num_channels = this->m_neuron_dims[0];
    const int channel_size = this->m_num_neurons / num_channels;

    // Compute statistics
    if (is_training) {

      // Local matrices
      // Note: local_new_running_mean and local_new_running_var are
      // stored in m_mean_gradient and m_var_gradient.
      auto& local_mean = m_mean->Matrix();
      auto& local_var = m_var->Matrix();
      const auto& local_running_mean = this->m_weights[2]->get_values().LockedMatrix();
      const auto& local_running_var = this->m_weights[3]->get_values().LockedMatrix();
      auto& local_new_running_mean = m_mean_gradient->Matrix();
      auto& local_new_running_var = m_var_gradient->Matrix();

      // Compute sums and sums of squares
      #pragma omp parallel for
      for (int channel = 0; channel < num_channels; ++channel) {
        DataType sum = DataType(0);
        DataType sqsum = DataType(0);
        const El::Int row_start = channel * channel_size;
        const El::Int row_end = (channel+1) * channel_size;
        for (El::Int col = 0; col < local_width; ++col) {
          for (El::Int row = row_start; row < row_end; ++row) {
            const DataType x = local_input(row, col);
            sum += x;
            sqsum += x * x;
          }
        }
        local_mean(channel, 0) = sum;
        local_var(channel, 0) = sqsum;
      }
      DataType num_samples;
      if (m_use_global_stats) {
        m_comm->allreduce(*m_mean, m_mean->RedundantComm(), El::mpi::SUM);
        m_comm->allreduce(*m_var, m_var->RedundantComm(), El::mpi::SUM);
        num_samples = channel_size * width;
      } else {
        num_samples = channel_size * local_width;
      }

      // Compute minibatch statistics
      // Note: local_new_running_mean and local_new_running_var are
      // stored in m_mean_gradient and m_var_gradient.
      #pragma omp parallel for
      for (int channel = 0; channel < num_channels; ++channel) {
        const DataType mean = local_mean(channel, 0) / num_samples;
        const DataType sqmean = local_var(channel, 0) / num_samples;
        const DataType var = num_samples / (num_samples - DataType(1)) * std::max(sqmean - mean * mean, DataType(0));
        const DataType old_running_mean = local_running_mean(channel, 0);
        const DataType old_running_var = local_running_var(channel, 0);
        const DataType new_running_mean = m_decay * old_running_mean + (DataType(1) - m_decay) * mean;
        const DataType new_running_var = m_decay * old_running_var + (DataType(1) - m_decay) * var;
        local_mean(channel, 0) = mean;
        local_var(channel, 0) = var;
        local_new_running_mean(channel, 0) = new_running_mean;
        local_new_running_var(channel, 0) = new_running_var;
      }
      m_weights[2]->set_values(*m_mean_gradient);
      m_weights[3]->set_values(*m_var_gradient);

    }

    // Get matrices
    const auto& local_scale = this->m_weights[0]->get_values().LockedMatrix();
    const auto& local_bias = this->m_weights[1]->get_values().LockedMatrix();
    const auto& local_mean = (is_training ?
                              m_mean->LockedMatrix() :
                              this->m_weights[2]->get_values().LockedMatrix());
    const auto& local_var = (is_training ?
                             m_var->LockedMatrix() :
                             this->m_weights[3]->get_values().LockedMatrix());
 
    // Iterate through channels
    #pragma omp parallel for
    for (int channel = 0; channel < num_channels; ++channel) {

      // Get channel parameters
      const DataType mean = local_mean(channel, 0);
      const DataType var = local_var(channel, 0);
      const DataType inv_stdev = 1 / std::sqrt(var + m_epsilon);
      const DataType scale = local_scale(channel, 0);
      const DataType bias = local_bias(channel, 0);

      // Apply batch normalization to inputs in channel
      const El::Int row_start = channel * channel_size;
      const El::Int row_end = (channel+1) * channel_size;
      for (El::Int col = 0; col < local_width; ++col) {
        for (El::Int row = row_start; row < row_end; ++row) {
          const DataType x = local_input(row, col);
          const DataType xhat = (x - mean) * inv_stdev;
          const DataType y = scale * xhat + bias;
          local_output(row, col) = y;
        }
      }

    }

  }

  void bp_compute_cpu() {

    // Check execution mode
    const bool is_training = this->m_model->get_execution_mode() == execution_mode::training;

<<<<<<< HEAD
    // Matrices
    const auto& local_scale = this->m_weights[0]->get_values().LockedMatrix();
    const auto& local_mean = (is_training ?
                              m_mean->LockedMatrix() :
                              this->m_weights[2]->get_values().LockedMatrix());
    const auto& local_var = (is_training ?
                             m_var->LockedMatrix() :
                             this->m_weights[3]->get_values().LockedMatrix());
    const auto& input = get_prev_activations();
    const auto& local_input = input.LockedMatrix();
    const auto& local_gradient_wrt_output = get_local_prev_error_signals();
    auto& local_gradient_wrt_input = get_local_error_signals();
    auto& local_mean_gradient = m_mean_gradient->Matrix();
    auto& local_var_gradient = m_var_gradient->Matrix();
    auto& local_scale_gradient = m_scale_gradient->Matrix();
    auto& local_bias_gradient = m_bias_gradient->Matrix();
    
    // Matrix parameters
    const int mini_batch_size = this->m_model->get_current_mini_batch_size();
    const int width = input.Width();
    const El::Int local_width = local_input.Width();
=======
    // Setup matrix views
    this->m_weights[0]->get_values_view(*m_scale_v);
    this->m_weights[1]->get_values_view(*m_bias_v);
    this->m_weights[2]->get_values_view(*m_running_mean_v);
    this->m_weights[3]->get_values_view(*m_running_var_v);

    // Local matrices
    const Mat& prev_activations_local = this->m_prev_activations_v->LockedMatrix();
    const Mat& prev_error_signal_local = this->m_prev_error_signal_v->LockedMatrix();
    Mat& error_signal_local = this->m_error_signal_v->Matrix();
    const Mat& mean_local = is_training ? m_mean->LockedMatrix() : m_running_mean_v->LockedMatrix();
    const Mat& var_local = is_training ? m_var->LockedMatrix() : m_running_var_v->LockedMatrix();
    const Mat& scale_local = m_scale_v->LockedMatrix();
    Mat& mean_gradient_local = m_mean_gradient->Matrix();
    Mat& var_gradient_local = m_var_gradient->Matrix();
    Mat& scale_gradient_local = m_scale_gradient->Matrix();
    Mat& bias_gradient_local = m_bias_gradient->Matrix();

    // Matrix parameters
    const int effective_mini_batch_size = this->m_model->get_effective_mini_batch_size();
    const int width = this->m_prev_activations_v->Width();
    const El::Int local_width = this->m_prev_activations_v->LocalWidth();
>>>>>>> 2de3566a
    const int num_channels = this->m_neuron_dims[0];
    const int channel_size = this->m_num_neurons / num_channels;

    // Compute local gradients
    #pragma omp parallel for
    for (int channel = 0; channel < num_channels; ++channel) {

      // Initialize channel parameters and gradients
      const DataType mean = local_mean(channel, 0);
      const DataType var = local_var(channel, 0);
      const DataType scale = local_scale(channel, 0);
      const DataType inv_stdev = 1 / std::sqrt(var + m_epsilon);
      const DataType dvar_factor = inv_stdev * inv_stdev * inv_stdev / 2;
      DataType dmean = DataType(0);
      DataType dvar = DataType(0);
      DataType dscale = DataType(0);
      DataType dbias = DataType(0);

      // Compute gradient contributions from local entries
      const El::Int row_start = channel * channel_size;
      const El::Int row_end = (channel+1) * channel_size;
      for (El::Int col = 0; col < local_width; ++col) {
        for (El::Int row = row_start; row < row_end; ++row) {
          const DataType x = local_input(row, col);
          const DataType xhat = (x - mean) * inv_stdev;
          const DataType dy = local_gradient_wrt_output(row, col);
          dscale += dy * xhat;
          dbias += dy;
          const DataType dxhat = dy * scale;
          dmean += - dxhat * inv_stdev;
          dvar += - dxhat * (x - mean) * dvar_factor;
        }
      }
      local_mean_gradient(channel, 0) = dmean;
      local_var_gradient(channel, 0) = dvar;
      local_scale_gradient(channel, 0) = dscale;
      local_bias_gradient(channel, 0) = dbias;

    }

    // Accumulate gradients
    if (is_training) {
      if (m_use_global_stats) {
        m_comm->allreduce(*m_mean_gradient,
                          m_mean_gradient->RedundantComm(),
                          El::mpi::SUM);
        m_comm->allreduce(*m_var_gradient,
                          m_var_gradient->RedundantComm(),
                          El::mpi::SUM);
      }
    } else {
      El::Zero(*m_mean_gradient);
      El::Zero(*m_var_gradient);
    }
    optimizer* scale_optimizer = m_weights[0]->get_optimizer();
    if (scale_optimizer != nullptr) {
      scale_optimizer->stage_gradient_for_accumulation(
        *m_scale_gradient,
        DataType(1) / effective_mini_batch_size);
    }
    optimizer* bias_optimizer = m_weights[1]->get_optimizer();
    if (bias_optimizer != nullptr) {
      bias_optimizer->stage_gradient_for_accumulation(
        *m_bias_gradient,
        DataType(1) / effective_mini_batch_size);
    }

    // Compute error signal
    #pragma omp parallel for
    for (int channel = 0; channel < num_channels; ++channel) {

      // Initialize channel parameters and gradients
      const DataType mean = local_mean(channel, 0);
      const DataType var = local_var(channel, 0);
      const DataType scale = local_scale(channel, 0);
      const DataType dmean = local_mean_gradient(channel, 0);
      const DataType dvar = local_var_gradient(channel, 0);

      // Compute useful constants
      const DataType num_samples = (m_use_global_stats ?
                                    width * channel_size :
                                    local_width * channel_size);
      const DataType inv_stdev = 1 / std::sqrt(var + m_epsilon);
      const DataType dmean_term = dmean / num_samples;
      const DataType dvar_term = dvar * 2 / (num_samples - DataType(1));

      // Compute error signal for current channel
      const El::Int row_start = channel * channel_size;
      const El::Int row_end = (channel+1) * channel_size;
      for (El::Int col = 0; col < local_width; ++col) {
        for (El::Int row = row_start; row < row_end; ++row) {
          const DataType x = local_input(row, col);
          const DataType dy = local_gradient_wrt_output(row, col);
          const DataType dxhat = dy * scale;
          DataType dx = dxhat * inv_stdev;
          dx += dmean_term;
          dx += dvar_term * (x - mean);
          local_gradient_wrt_input(row, col) += dx;
        }
      }

    }

  }

 private:

  void deallocate_matrices() {
    if (m_mean != nullptr)           delete m_mean;
    if (m_var != nullptr)            delete m_var;
    if (m_mean_gradient != nullptr)  delete m_mean_gradient;
    if (m_var_gradient != nullptr)   delete m_var_gradient;
    if (m_scale_gradient != nullptr) delete m_scale_gradient;
    if (m_bias_gradient != nullptr)  delete m_bias_gradient;
    m_mean = nullptr;
    m_var = nullptr;
    m_mean_gradient = nullptr;
    m_var_gradient = nullptr;
    m_scale_gradient = nullptr;
    m_bias_gradient = nullptr;
  }

};

} // namespace lbann

#endif  // LBANN_LAYER_REGULARIZER_BATCH_NORMALIZATION_HPP_INCLUDED<|MERGE_RESOLUTION|>--- conflicted
+++ resolved
@@ -446,18 +446,11 @@
                                           m_weights[3]->get_values_gpu());
 
     // Matrix parameters
-<<<<<<< HEAD
-    const int mini_batch_size = this->m_model->get_current_mini_batch_size();
+    const int mini_batch_size = this->m_model->get_effective_mini_batch_size();
     const auto& input = get_prev_activations();
     const int height = input.Height();
     const int width = input.Width();
     const int local_width = input.LocalWidth();
-=======
-    const int effective_mini_batch_size = this->m_model->get_effective_mini_batch_size();
-    const int height = this->m_prev_activations_v->Height();
-    const int width = this->m_prev_activations_v->Width();
-    const int local_width = this->m_prev_activations_v->LocalWidth();
->>>>>>> 2de3566a
     const int num_channels = this->m_neuron_dims[0];
 
     // Compute local gradient contributions
@@ -511,24 +504,14 @@
     optimizer* scale_optimizer = m_weights[0]->get_optimizer();
     if (scale_optimizer != nullptr) {
       scale_optimizer->stage_gradient_for_accumulation_gpu(
-<<<<<<< HEAD
         m_scale_gradient_d.get_locked_data(),
         DataType(1) / mini_batch_size);
-=======
-        m_scale_gradient_d,
-        DataType(1) / effective_mini_batch_size);
->>>>>>> 2de3566a
     }
     optimizer* bias_optimizer = m_weights[1]->get_optimizer();
     if (bias_optimizer != nullptr) {
       bias_optimizer->stage_gradient_for_accumulation_gpu(
-<<<<<<< HEAD
         m_bias_gradient_d.get_locked_data(),
         DataType(1) / mini_batch_size);
-=======
-        m_bias_gradient_d,
-        DataType(1) / effective_mini_batch_size);
->>>>>>> 2de3566a
     }
 
     // Compute error signal
@@ -679,7 +662,6 @@
     // Check execution mode
     const bool is_training = this->m_model->get_execution_mode() == execution_mode::training;
 
-<<<<<<< HEAD
     // Matrices
     const auto& local_scale = this->m_weights[0]->get_values().LockedMatrix();
     const auto& local_mean = (is_training ?
@@ -698,33 +680,9 @@
     auto& local_bias_gradient = m_bias_gradient->Matrix();
     
     // Matrix parameters
-    const int mini_batch_size = this->m_model->get_current_mini_batch_size();
+    const int mini_batch_size = this->m_model->get_effective_mini_batch_size();
     const int width = input.Width();
     const El::Int local_width = local_input.Width();
-=======
-    // Setup matrix views
-    this->m_weights[0]->get_values_view(*m_scale_v);
-    this->m_weights[1]->get_values_view(*m_bias_v);
-    this->m_weights[2]->get_values_view(*m_running_mean_v);
-    this->m_weights[3]->get_values_view(*m_running_var_v);
-
-    // Local matrices
-    const Mat& prev_activations_local = this->m_prev_activations_v->LockedMatrix();
-    const Mat& prev_error_signal_local = this->m_prev_error_signal_v->LockedMatrix();
-    Mat& error_signal_local = this->m_error_signal_v->Matrix();
-    const Mat& mean_local = is_training ? m_mean->LockedMatrix() : m_running_mean_v->LockedMatrix();
-    const Mat& var_local = is_training ? m_var->LockedMatrix() : m_running_var_v->LockedMatrix();
-    const Mat& scale_local = m_scale_v->LockedMatrix();
-    Mat& mean_gradient_local = m_mean_gradient->Matrix();
-    Mat& var_gradient_local = m_var_gradient->Matrix();
-    Mat& scale_gradient_local = m_scale_gradient->Matrix();
-    Mat& bias_gradient_local = m_bias_gradient->Matrix();
-
-    // Matrix parameters
-    const int effective_mini_batch_size = this->m_model->get_effective_mini_batch_size();
-    const int width = this->m_prev_activations_v->Width();
-    const El::Int local_width = this->m_prev_activations_v->LocalWidth();
->>>>>>> 2de3566a
     const int num_channels = this->m_neuron_dims[0];
     const int channel_size = this->m_num_neurons / num_channels;
 
@@ -783,13 +741,13 @@
     if (scale_optimizer != nullptr) {
       scale_optimizer->stage_gradient_for_accumulation(
         *m_scale_gradient,
-        DataType(1) / effective_mini_batch_size);
+        DataType(1) / mini_batch_size);
     }
     optimizer* bias_optimizer = m_weights[1]->get_optimizer();
     if (bias_optimizer != nullptr) {
       bias_optimizer->stage_gradient_for_accumulation(
         *m_bias_gradient,
-        DataType(1) / effective_mini_batch_size);
+        DataType(1) / mini_batch_size);
     }
 
     // Compute error signal

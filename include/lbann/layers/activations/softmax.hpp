--- conflicted
+++ resolved
@@ -76,12 +76,9 @@
     this->m_num_neuron_dims = this->m_num_prev_neuron_dims;
     this->m_neuron_dims = this->m_prev_neuron_dims;
 
-    // Initialize other matrices
-    Zeros(*this->m_prev_error_signal, this->m_num_neurons, this->m_mini_batch_size);
-    Zeros(*this->m_error_signal, this->m_num_prev_neurons, this->m_mini_batch_size);
-    Zeros(*this->m_activations, this->m_num_neurons, this->m_mini_batch_size);
-    Zeros(*this->m_prev_activations, this->m_num_prev_neurons, this->m_mini_batch_size);
-    Zeros(*this->m_workspace, 1, this->m_mini_batch_size);
+    // Initialize matrices
+    El::Zeros(*this->m_activations, this->m_num_neurons, this->m_mini_batch_size);
+    El::Zeros(*this->m_workspace, 1, this->m_mini_batch_size);
   }
 
   void fp_set_std_matrix_view(void) {
@@ -143,22 +140,14 @@
 
     // Stop early if objective function is categorical cross entropy
     // Note: error signal is already computed in objective function object
-<<<<<<< HEAD
     const std::type_info& obj_fn_type = typeid(*(this->m_neural_network_model->m_obj_fn));
     if (std::type_index(obj_fn_type) ==
         std::type_index(typeid(objective_functions::categorical_cross_entropy))
-       && (this->m_next_layer_type == layer_type::target_distributed_minibatch
-           || this->m_next_layer_type == layer_type::target_distributed_minibatch_parallel_io
-           || this->m_next_layer_type == layer_type::target_partitioned_minibatch_parallel_io
-           // || m_next_layer_type == layer_type::target_unsupervised
-=======
-    if(this->m_neural_network_model->m_obj_fn->type == objective_functions::obj_fn_type::categorical_cross_entropy
-       && (this->m_next_layer->get_type() == layer_type::target_distributed_minibatch
-           || this->m_next_layer->get_type() == layer_type::target_distributed_minibatch_parallel_io
-           || this->m_next_layer->get_type() == layer_type::target_partitioned_minibatch_parallel_io
-           // || this->m_next_layer->get_type() == layer_type::target_unsupervised
->>>>>>> b060aff0
-           )) {
+        && (this->m_next_layer->get_type() == layer_type::target_distributed_minibatch
+            || this->m_next_layer->get_type() == layer_type::target_distributed_minibatch_parallel_io
+            || this->m_next_layer->get_type() == layer_type::target_partitioned_minibatch_parallel_io
+            // || this->m_next_layer->get_type() == layer_type::target_unsupervised
+            )) {
       View(*this->m_error_signal, *this->m_prev_error_signal);
       View(*this->m_error_signal_v, *this->m_error_signal,
            ALL, IR(0,this->m_error_signal->Width()));

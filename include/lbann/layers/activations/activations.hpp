--- conflicted
+++ resolved
@@ -79,12 +79,8 @@
  *  @f[ \text{ReLU}(x) = \text{max}(x, 0) @f]
  *  See https://en.wikipedia.org/wiki/Rectifier_(neural_networks).
  */
-<<<<<<< HEAD
-DEFINE_ENTRYWISE_UNARY_LAYER(relu_layer, "ReLU")
+DEFINE_ENTRYWISE_UNARY_LAYER(relu_layer, "ReLU");
 #endif // LBANN_HAS_DISTCONV
-=======
-DEFINE_ENTRYWISE_UNARY_LAYER(relu_layer, "ReLU");
->>>>>>> 939670f8
 
 /** @class lbann::selu_layer
  *  @brief Scaled exponential rectified linear unit.

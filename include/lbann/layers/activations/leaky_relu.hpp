////////////////////////////////////////////////////////////////////////////////
// Copyright (c) 2014-2019, Lawrence Livermore National Security, LLC.
// Produced at the Lawrence Livermore National Laboratory.
// Written by the LBANN Research Team (B. Van Essen, et al.) listed in
// the CONTRIBUTORS file. <lbann-dev@llnl.gov>
//
// LLNL-CODE-697807.
// All rights reserved.
//
// This file is part of LBANN: Livermore Big Artificial Neural Network
// Toolkit. For details, see http://software.llnl.gov/LBANN or
// https://github.com/LLNL/LBANN.
//
// Licensed under the Apache License, Version 2.0 (the "Licensee"); you
// may not use this file except in compliance with the License.  You may
// obtain a copy of the License at:
//
// http://www.apache.org/licenses/LICENSE-2.0
//
// Unless required by applicable law or agreed to in writing, software
// distributed under the License is distributed on an "AS IS" BASIS,
// WITHOUT WARRANTIES OR CONDITIONS OF ANY KIND, either express or
// implied. See the License for the specific language governing
// permissions and limitations under the license.
////////////////////////////////////////////////////////////////////////////////

#ifndef LBANN_LAYERS_ACTIVATIONS_LEAKY_RELU_HPP_INCLUDED
#define LBANN_LAYERS_ACTIVATIONS_LEAKY_RELU_HPP_INCLUDED

<<<<<<< HEAD
#include "lbann/layers/layer.hpp"
#ifdef LBANN_HAS_DISTCONV
#include "lbann/utils/distconv.hpp"
#endif
=======
#include "lbann/layers/data_type_layer.hpp"
>>>>>>> 21d63e35

namespace lbann {

/** @brief
 *
 *  @f[
 *    \text{LeakyReLU}(x; \alpha) =
 *      \begin{cases}
 *        x        & x > 0 \\
 *        \alpha x & x \leq 0
 *      \end{cases}
 *  @f]
 *  See:
 *
 *  Andrew L. Maas, Awni Y. Hannun, and Andrew Y. Ng. "Rectifier
 *  nonlinearities improve neural network acoustic models." In
 *  Proc. ICML, vol. 30, no. 1, p. 3. 2013.
 */
template <typename TensorDataType, data_layout Layout, El::Device Device>
class leaky_relu_layer : public data_type_layer<TensorDataType> {
public:
  leaky_relu_layer(lbann_comm *comm, TensorDataType negative_slope = 0.01)
    : data_type_layer<TensorDataType>(comm), m_negative_slope(negative_slope) {}
  leaky_relu_layer* copy() const override { return new leaky_relu_layer(*this); }
  std::string get_type() const override { return "leaky ReLU"; }
  data_layout get_data_layout() const override { return Layout; }
  El::Device get_device_allocation() const override { return Device; }

  description get_description() const override {
    auto desc = data_type_layer<TensorDataType>::get_description();
    desc.add("Negative slope", m_negative_slope);
    return desc;
  }

protected:
  void setup_dims() override {
    data_type_layer<TensorDataType>::setup_dims();
    this->set_output_dims(this->get_input_dims());
  }
  void fp_compute() override;
  void bp_compute() override;

private:
  /** Function slope in negative region. */
  TensorDataType m_negative_slope;

#ifdef LBANN_HAS_DISTCONV
 protected:
  dc::LeakyReLU *m_leaky_relu;
  void fp_compute_distconv();
  void bp_compute_distconv();
 public:
  void setup_tensor_distribution_init(
      std::map<const Layer*, std::array<dc::Dist, dc::num_dists>> &dists,
      std::map<dc::Dist*, std::set<dc::Dist*>> &invariants,
      std::set<dc::Dist*> &updated,
      std::set<dc::Dist*> &fixed) override {
    Layer::setup_tensor_distribution_init(dists, invariants, updated, fixed);
  }
  void setup_tensors_fwd(const std::array<dc::Dist, dc::num_dists> &dists) override {
    Layer::setup_tensors_fwd(dists);
  }
  void setup_tensors_bwd(const std::array<dc::Dist, dc::num_dists> &dists) override {
    Layer::setup_tensors_bwd(dists);
  }
#endif // LBANN_HAS_DISTCONV
};

#ifndef LBANN_LEAKY_RELU_LAYER_INSTANTIATE
extern template class leaky_relu_layer<
  DataType, data_layout::DATA_PARALLEL, El::Device::CPU>;
extern template class leaky_relu_layer<
  DataType, data_layout::MODEL_PARALLEL, El::Device::CPU>;
#ifdef LBANN_HAS_GPU
extern template class leaky_relu_layer<
  DataType, data_layout::DATA_PARALLEL, El::Device::GPU>;
extern template class leaky_relu_layer<
  DataType, data_layout::MODEL_PARALLEL, El::Device::GPU>;
#endif // LBANN_HAS_GPU
#endif // LBANN_LEAKY_RELU_LAYER_INSTANTIATE

} // namespace lbann

#endif // LBANN_LAYERS_ACTIVATIONS_LEAKY_RELU_HPP_INCLUDED<|MERGE_RESOLUTION|>--- conflicted
+++ resolved
@@ -27,14 +27,8 @@
 #ifndef LBANN_LAYERS_ACTIVATIONS_LEAKY_RELU_HPP_INCLUDED
 #define LBANN_LAYERS_ACTIVATIONS_LEAKY_RELU_HPP_INCLUDED
 
-<<<<<<< HEAD
-#include "lbann/layers/layer.hpp"
-#ifdef LBANN_HAS_DISTCONV
+#include "lbann/layers/data_type_layer.hpp"
 #include "lbann/utils/distconv.hpp"
-#endif
-=======
-#include "lbann/layers/data_type_layer.hpp"
->>>>>>> 21d63e35
 
 namespace lbann {
 
@@ -87,19 +81,13 @@
   void fp_compute_distconv();
   void bp_compute_distconv();
  public:
-  void setup_tensor_distribution_init(
+  void init_distribution(
       std::map<const Layer*, std::array<dc::Dist, dc::num_dists>> &dists,
       std::map<dc::Dist*, std::set<dc::Dist*>> &invariants,
       std::set<dc::Dist*> &updated,
-      std::set<dc::Dist*> &fixed) override {
-    Layer::setup_tensor_distribution_init(dists, invariants, updated, fixed);
-  }
-  void setup_tensors_fwd(const std::array<dc::Dist, dc::num_dists> &dists) override {
-    Layer::setup_tensors_fwd(dists);
-  }
-  void setup_tensors_bwd(const std::array<dc::Dist, dc::num_dists> &dists) override {
-    Layer::setup_tensors_bwd(dists);
-  }
+      std::set<dc::Dist*> &fixed) override;
+  void setup_tensors_fwd(const std::array<dc::Dist, dc::num_dists> &dists) override;
+  void setup_tensors_bwd(const std::array<dc::Dist, dc::num_dists> &dists) override;
 #endif // LBANN_HAS_DISTCONV
 };
 

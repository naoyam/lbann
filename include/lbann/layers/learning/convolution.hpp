--- conflicted
+++ resolved
@@ -138,29 +138,24 @@
 
   void fp_compute() override {
     if(this->using_gpus()) {
-<<<<<<< HEAD
 #ifdef LBANN_HAS_DISTCONV
       if (this->distconv_enabled()) {
         apply_convolution_distconv();
         apply_bias_distconv();
         this->copy_out_activations();
         if (this->early_terminate_last_iteration()) {
-          base_convolution_layer<Dev>::apply_convolution_cudnn(true);
-          base_convolution_layer<Dev>::apply_bias_cudnn();
+          base_convolution_layer<Device>::apply_convolution_cudnn(true);
+          base_convolution_layer<Device>::apply_bias_cudnn();
           this->dump_reference_activations();
         }
       } else {
-        base_convolution_layer<Dev>::apply_convolution_cudnn(true);
-        base_convolution_layer<Dev>::apply_bias_cudnn();
+        base_convolution_layer<Device>::apply_convolution_cudnn(true);
+        base_convolution_layer<Device>::apply_bias_cudnn();
       }
 #else
-      base_convolution_layer<Dev>::apply_convolution_cudnn(true);
-      base_convolution_layer<Dev>::apply_bias_cudnn();
-#endif
-=======
       base_convolution_layer<Device>::apply_convolution_cudnn(true);
       base_convolution_layer<Device>::apply_bias_cudnn();
->>>>>>> 45307eb0
+#endif
     } else {
       base_convolution_layer<Device>::apply_convolution_im2col(true);
       base_convolution_layer<Device>::apply_bias_cpu();
@@ -169,7 +164,6 @@
 
   void bp_compute() override {
     if(this->using_gpus()) {
-<<<<<<< HEAD
 #ifdef LBANN_HAS_DISTCONV
       if (this->distconv_enabled()) {
         // Only weight gradients need to be computed
@@ -185,22 +179,18 @@
         compute_gradients_distconv();
         apply_transposed_convolution_distconv();
         if (this->early_terminate_last_iteration()) {
-          base_convolution_layer<Dev>::compute_gradients_cudnn(false);
-          base_convolution_layer<Dev>::apply_transposed_convolution_cudnn(false);
+          base_convolution_layer<Device>::compute_gradients_cudnn(false);
+          base_convolution_layer<Device>::apply_transposed_convolution_cudnn(false);
           this->dump_reference_error_signals();
         }
       } else {
-        base_convolution_layer<Dev>::compute_gradients_cudnn(false);
-        base_convolution_layer<Dev>::apply_transposed_convolution_cudnn(false);
+        base_convolution_layer<Device>::compute_gradients_cudnn(false);
+        base_convolution_layer<Device>::apply_transposed_convolution_cudnn(false);
       }
 #else
-      base_convolution_layer<Dev>::compute_gradients_cudnn(false);
-      base_convolution_layer<Dev>::apply_transposed_convolution_cudnn(false);
-#endif
-=======
       base_convolution_layer<Device>::compute_gradients_cudnn(false);
       base_convolution_layer<Device>::apply_transposed_convolution_cudnn(false);
->>>>>>> 45307eb0
+#endif
     } else {
       base_convolution_layer<Device>::compute_gradients_im2col(false);
       base_convolution_layer<Device>::apply_transposed_convolution_im2col(false);
@@ -288,9 +278,10 @@
                               DataType(0.0), m_bias_gradient_t, false);
       }
       if (!this->early_terminate_last_iteration()) {
-        bias_optimizer->add_to_gradient_staging(
+        bias_optimizer->add_to_gradient(
             this->m_bias_gradient,
-            this->m_bias_scaling_factor / effective_mini_batch_size);
+            this->m_bias_scaling_factor / effective_mini_batch_size,
+            true);
       }
     }
 
@@ -312,8 +303,9 @@
     // Add gradient contribution
     const DataType kernel_scale = DataType(1) / effective_mini_batch_size;
     if (!this->early_terminate_last_iteration()) {
-      kernel_optimizer->add_to_gradient_staging(this->m_kernel_gradient,
-                                                kernel_scale);
+      kernel_optimizer->add_to_gradient(this->m_kernel_gradient,
+                                        kernel_scale,
+                                        true);
     }
 #endif
   }
@@ -342,7 +334,7 @@
              this->get_parallel_strategy().width_splits})[i];
 #endif // LBANN_DISTCONV_HAS_DEPTH
         if(splits > 1)
-          overlap[dc::num_spatial_dims - 1 - i] = (this->m_kernel_dims[2 + i] - 1) / 2 * this->m_dilations[i];
+          overlap[dc::num_spatial_dims - 1 - i] = (get_kernel_dims()[2 + i] - 1) / 2 * this->m_dilations[i];
       }
       auto &prev_activations_dist = dists[this][0];
       prev_activations_dist.set_overlap(overlap);
@@ -362,7 +354,7 @@
   }
 
   dc::Shape get_activations_tensor_local_shape() const override {
-    std::vector<int> filter_dims = this->m_kernel_dims;
+    std::vector<int> filter_dims = get_kernel_dims();
     std::reverse(filter_dims.begin(), filter_dims.end());
     std::vector<int> strides = this->m_strides;
     std::reverse(strides.begin(), strides.end());
@@ -372,7 +364,7 @@
         ::distconv::get_convolution_output_local_tensor_shape(
             this->m_prev_activations_t,
             filter_dims, strides, true, dilations,
-            this->m_num_groups);
+            this->m_groups);
     return output_spatial_local_shape;
   }
 
@@ -381,8 +373,9 @@
     Layer::setup_tensors_fwd(dists);
     if (!this->distconv_enabled()) return;
 
+    const auto& kernel_dims = get_kernel_dims();
     std::stringstream ss;
-    util::print_vector(ss, this->m_kernel_dims.begin(), this->m_kernel_dims.end());
+    util::print_vector(ss, kernel_dims.begin(), kernel_dims.end());
     MPIPrintStreamDebug()
         << "m_kernel_dims: " << ss.str();
 
@@ -395,7 +388,7 @@
     auto shared_dist = dc::Dist::make_shared_distribution(
         dists[0].get_locale_shape());
 
-    Shape kernel_shape(this->m_kernel_dims);
+    Shape kernel_shape(kernel_dims);
     std::reverse(kernel_shape.begin(), kernel_shape.end());
     const LocaleMPI loc(dc::get_mpi_comm(), false);
     m_kernel_t = TensorDev(kernel_shape, loc, shared_dist);
@@ -470,7 +463,7 @@
                   m_kernel_t, this->m_activations_t,
                   this->m_error_signals_t, m_kernel_gradient_e,
                   this->m_prev_error_signals_t,
-                  pads, strides, dilations, this->m_num_groups,
+                  pads, strides, dilations, this->m_groups,
                   m_fwd_algo, m_bwd_data_algo,
                   m_bwd_filter_algo,
                   ws_size, this->skip_first_layer_bp());
@@ -492,9 +485,10 @@
     if (!Layer::using_distconv()) return false;
 
     bool cond = true;
+    const auto& kernel_dims = get_kernel_dims();
     for(int i = 0; i < dc::num_spatial_dims; i++) {
-      cond &= this->m_kernel_dims[2 + i] == this->m_kernel_dims[2];
-      cond &= this->m_kernel_dims[2 + i] == this->m_pads[i] / this->m_dilations[i] * 2 + 1;
+      cond &= kernel_dims[2 + i] == kernel_dims[2];
+      cond &= kernel_dims[2 + i] == this->m_pads[i] / this->m_dilations[i] * 2 + 1;
     }
     if (!cond) {
       dc::MPIPrintStreamDebug()

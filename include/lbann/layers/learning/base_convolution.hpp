--- conflicted
+++ resolved
@@ -1134,15 +1134,11 @@
     const cudnnTensorDescriptor_t& output_desc,
     TensorDataType* output,
     size_t ws_size,
-<<<<<<< HEAD
-    DataType* ws) {
+    TensorDataType* ws) {
     // Always use the same deterministic algorithm for debugging
     if (getenv("LBANN_DISTCONV_DETERMINISTIC")) {
       return CUDNN_CONVOLUTION_FWD_ALGO_IMPLICIT_GEMM;
     }
-=======
-    TensorDataType* ws) {
->>>>>>> 21d63e35
     if (m_fwd_cudnn_algos.count(local_mini_batch_size) == 0) {
 #ifdef LBANN_DETERMINISTIC
       bool deterministic = true;
@@ -1172,15 +1168,11 @@
     const cudnnTensorDescriptor_t& error_signal_desc,
     TensorDataType* error_signal,
     size_t ws_size,
-<<<<<<< HEAD
-    DataType* ws) {
+    TensorDataType* ws) {
     // Always use the same deterministic algorithm for debugging
     if (getenv("LBANN_DISTCONV_DETERMINISTIC")) {
       return CUDNN_CONVOLUTION_BWD_DATA_ALGO_1;
     }
-=======
-    TensorDataType* ws) {
->>>>>>> 21d63e35
     if (m_bwd_data_cudnn_algos.count(local_mini_batch_size) == 0) {
 #ifdef LBANN_DETERMINISTIC
       bool deterministic = true;
@@ -1212,15 +1204,11 @@
     const cudnnConvolutionDescriptor_t& conv_desc,
     const cudnnFilterDescriptor_t& kernel_gradient_desc,
     size_t ws_size,
-<<<<<<< HEAD
-    DataType* ws) {
+    TensorDataType* ws) {
     // Always use the same deterministic algorithm for debugging
     if (getenv("LBANN_DISTCONV_DETERMINISTIC")) {
       return CUDNN_CONVOLUTION_BWD_FILTER_ALGO_1;
     }
-=======
-    TensorDataType* ws) {
->>>>>>> 21d63e35
     if (m_bwd_filter_cudnn_algos.count(local_mini_batch_size) == 0) {
 #ifdef LBANN_DETERMINISTIC
       bool deterministic = true;
@@ -1251,7 +1239,7 @@
 #ifdef LBANN_HAS_DISTCONV
   void setup_tensors_fwd(const std::array<dc::Dist, dc::num_dists> &dists) override {
     using namespace dc;
-    Layer::setup_tensors_fwd(dists);
+    data_type_layer<TensorDataType>::setup_tensors_fwd(dists);
     if (!this->distconv_enabled()) return;
 
     const auto& kernel_dims = get_kernel_dims();
@@ -1269,51 +1257,51 @@
     auto shared_dist = dc::Dist::make_shared_distribution(
         dists[0].get_locale_shape());
 
-    Shape kernel_shape(kernel_dims);
+    dc::Shape kernel_shape(kernel_dims);
     std::reverse(kernel_shape.begin(), kernel_shape.end());
     const LocaleMPI loc(dc::get_mpi_comm(), false);
     m_kernel_t = TensorDev(kernel_shape, loc, shared_dist);
     assert0(tensor::View(
-        m_kernel_t, this->get_weights()[0]->get_values().LockedBuffer()));
-    m_kernel_gradient_e = TensorDev(kernel_shape, loc, shared_dist);
+        m_kernel_t, this->get_data_type_weights(0).get_values().LockedBuffer()));
+    m_kernel_gradient_e = dc::TensorDev(kernel_shape, loc, shared_dist);
     // Gradient buffer is needed for auto-tuning the bp filter algorithm
     assert0(tensor::View(
         m_kernel_gradient_e,
-        this->get_weights()[0]->get_optimizer()->get_gradient().Buffer()));
-
-    m_conv = new Convolution(dc::get_backend(), this->get_num_dims(),
-                             dc::get_halo_exchange_method());
+        this->get_data_type_weights(0).get_optimizer()->get_gradient().Buffer()));
+
+    m_conv = new dc::Convolution(dc::get_backend(), this->get_num_dims(),
+                                 dc::get_halo_exchange_method());
 
     // Bias tensor. Shared by all procs
-    if (this->m_bias_scaling_factor != DataType(0)) {
-      MPIPrintStreamDebug()
+    if (this->m_bias_scaling_factor != TensorDataType(0)) {
+      dc::MPIPrintStreamDebug()
           << "Bias desc: "
           << dc::util::tostring(this->m_bias_cudnn_desc)
           << ", bias factor: " << this->m_bias_scaling_factor;
-      Shape bias_shape(this->get_num_dims(), 1);
+      dc::Shape bias_shape(this->get_num_dims(), 1);
       bias_shape[dc::get_channel_dim()] = this->get_output_dims()[0];
-      m_bias_t = TensorDev(bias_shape, loc, shared_dist);
-      assert0(tensor::View(m_bias_t,
-                           this->get_weights()[1]->get_values().LockedBuffer()));
-      MPIPrintStreamDebug() << "Bias tensor: " << m_bias_t;
+      m_bias_t = dc::TensorDev(bias_shape, loc, shared_dist);
+      assert0(tensor::View(
+          m_bias_t, this->get_data_type_weights(1).get_values().LockedBuffer()));
+      dc::MPIPrintStreamDebug() << "Bias tensor: " << m_bias_t;
       m_conv->setup_bias(m_bias_t);
 
       // Bias backprop
-      optimizer* bias_optimizer = this->get_weights()[1]->get_optimizer();
+      auto* bias_optimizer = this->get_data_type_weights(1).get_optimizer();
       if (bias_optimizer != nullptr) {
-        m_bias_gradient_t = TensorDev(bias_shape, loc, shared_dist);
+        m_bias_gradient_t = dc::TensorDev(bias_shape, loc, shared_dist);
         // setup_bias_gradients needs strides of the bias tensor,
         // which is set when its view is set.
         assert0(tensor::View(
             m_bias_gradient_t,
-            this->get_weights()[1]->get_optimizer()->get_gradient().Buffer()));
+            this->get_data_type_weights(1).get_optimizer()->get_gradient().Buffer()));
         m_conv->setup_bias_gradient(m_bias_gradient_t);
       }
     }
   }
 
   void setup_tensors_bwd(const std::array<dc::Dist, dc::num_dists> &dists) override {
-    Layer::setup_tensors_bwd(dists);
+    data_type_layer<TensorDataType>::setup_tensors_bwd(dists);
     if (!this->distconv_enabled()) return;
 
     this->setup_prev_error_signals_tensor(dists);
@@ -1333,20 +1321,22 @@
 
   void distconv_forward() {
     assert0(dc::tensor::View(
-        this->m_kernel_t, this->get_weights()[0]->get_values().LockedBuffer()));
-    this->m_conv->forward(DataType(1.0), this->m_prev_activations_t, this->m_kernel_t,
-                          DataType(0.0), this->m_activations_t);
+        this->m_kernel_t, this->get_data_type_weights(0).get_values().LockedBuffer()));
+    this->m_conv->forward(TensorDataType{1}, this->get_prev_activations_t(),
+                          this->m_kernel_t,
+                          TensorDataType{0}, this->get_activations_t());
     if (this->early_terminate_last_iteration()) {
-      this->dump_tensor(this->m_kernel_t, this->get_name() + "_weights");
+      dc::dump_tensor(this->early_terminate_last_iteration(),
+                      this->m_kernel_t, this->get_name() + "_weights");
     }
   }
 
   void apply_bias_distconv() {
-    if (this->m_bias_scaling_factor == DataType(0)) return;
+    if (this->m_bias_scaling_factor == TensorDataType(0)) return;
     assert0(dc::tensor::View(
-        this->m_bias_t, this->get_weights()[1]->get_values().LockedBuffer()));
+        this->m_bias_t, this->get_data_type_weights(1).get_values().LockedBuffer()));
     this->m_conv->apply_bias(this->m_bias_scaling_factor, this->m_bias_t,
-                             DataType(1), this->m_activations_t);
+                             TensorDataType{1}, this->get_activations_t());
   }
 
   void distconv_backward_data() {
@@ -1354,54 +1344,53 @@
     // kernel: m_weights[0]->get_values_gpu()
     // output: m_error_signals_d[0]
     assert0(dc::tensor::View(
-        this->m_kernel_t, this->get_weights()[0]->get_values().LockedBuffer()));
-    // TODO: Zeroing out and use of beta of 1.0 probably just
-    // inherited from LBANN and not necessary.
-    this->m_error_signals_t.zero(dc::get_backend().get_stream());
-    this->m_conv->backward_data(DataType(1.0), this->m_kernel_t,
-                                this->m_prev_error_signals_t,
-                                DataType(1.0), this->m_error_signals_t);
+        this->m_kernel_t, this->get_data_type_weights(0).get_values().LockedBuffer()));
+    this->m_conv->backward_data(TensorDataType{1}, this->m_kernel_t,
+                                this->get_prev_error_signals_t(),
+                                TensorDataType{0}, this->get_error_signals_t());
     this->copy_out_error_signals();
   }
 
   void distconv_backward_filter() {
-    const bool has_local_data = this->m_prev_activations_t.get_local_size() > 0 &&
-        this->m_prev_error_signals_t.get_local_size() > 0;
-
-    if (this->m_bias_scaling_factor != DataType(0)
-        && this->get_weights()[1]->get_optimizer() != nullptr) {
-      optimizer* bias_optimizer = this->get_weights()[1]->get_optimizer();
-       DataType dst_scale = DataType(0), gradient_scale = DataType(0);
+    const bool has_local_data = this->get_prev_activations_t().get_local_size() > 0 &&
+        this->get_prev_error_signals_t().get_local_size() > 0;
+
+    if (this->m_bias_scaling_factor != TensorDataType(0)
+        && this->get_data_type_weights(1).get_optimizer() != nullptr) {
+      auto* bias_optimizer = this->get_data_type_weights(1).get_optimizer();
+      TensorDataType dst_scale{0}, gradient_scale{0};
       auto& bias_gradient = bias_optimizer->get_gradient_buffer(
           dst_scale, gradient_scale, true);
       // For comparison with the original LBANN, bias gradients will
       // be calculated again with the original LBANN. Do not accumulate the
       // gradients here as it would be otherwise accumulated twice.
       if (this->early_terminate_last_iteration()) {
-        gradient_scale = 0;
+        gradient_scale = TensorDataType{0};
       }
       assert0(dc::tensor::View(this->m_bias_gradient_t,
                                bias_gradient.Buffer()));
       if (has_local_data) {
-        this->m_conv->backward_bias(gradient_scale, this->m_prev_error_signals_t,
+        this->m_conv->backward_bias(gradient_scale,
+                                    this->get_prev_error_signals_t(),
                                     dst_scale, this->m_bias_gradient_t, false);
       } else {
         this->m_bias_gradient_t.scale(dst_scale, dc::get_stream());
       }
     }
 
-    optimizer* kernel_optimizer = this->get_weights()[0]->get_optimizer();
+    auto* kernel_optimizer = this->get_data_type_weights(0).get_optimizer();
     if (kernel_optimizer == nullptr) return;
 
-    DataType dst_scale = DataType(0), gradient_scale = DataType(0);
+    TensorDataType dst_scale{0}, gradient_scale{0};
     auto& kernel_gradient = kernel_optimizer->get_gradient_buffer(
         dst_scale, gradient_scale, true);
 
     assert0(dc::tensor::View(
         this->m_kernel_gradient_e, kernel_gradient.Buffer()));
     if (has_local_data) {
-      this->m_conv->backward_filter(gradient_scale, this->m_prev_activations_t,
-                                    this->m_prev_error_signals_t, dst_scale,
+      this->m_conv->backward_filter(gradient_scale,
+                                    this->get_prev_activations_t(),
+                                    this->get_prev_error_signals_t(), dst_scale,
                                     this->m_kernel_gradient_e, false);
     } else {
       this->m_kernel_gradient_e.scale(dst_scale, dc::get_stream());

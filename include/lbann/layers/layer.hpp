--- conflicted
+++ resolved
@@ -592,11 +592,6 @@
 #ifdef LBANN_HAS_DISTCONV
   friend class distconv_adapter;
  public:
-<<<<<<< HEAD
-  int get_num_dims() const;
-  int get_num_spatial_dims() const;
-=======
->>>>>>> a49b57ca
   /** Indicate whether distconv is enabled. */
   bool distconv_enabled() const;
   /** Indicate whether original input matrices need to be set up. */
@@ -608,17 +603,11 @@
   /** Indicate whether original gradient wrt output matrices need to be set up. */
   virtual bool keep_original_gradient_wrt_outputs(int index) const;
   /** Retrievs distconv adapter. */
-<<<<<<< HEAD
-  virtual const distconv_adapter& dc() const;
-  /** Retrievs distconv adapter. */
-  virtual distconv_adapter& dc();
-  /** Indicate whether backprop can be safely skipped. */
-  bool skip_first_layer_bp() const;
-=======
   virtual const distconv_adapter& get_distconv_adapter() const;
   /** Retrievs distconv adapter. */
   virtual distconv_adapter& get_distconv_adapter();
->>>>>>> a49b57ca
+  /** Indicate whether backprop can be safely skipped. */
+  bool skip_first_layer_bp() const;
 
  protected:
   /** Indicate whether distconv is supported. */
@@ -626,15 +615,10 @@
   /** Pre-initialize distconv attributes needed for setup_data(). */
   void prepare_distconv();
   virtual void setup_distconv_adapter() = 0;
-<<<<<<< HEAD
-  std::unique_ptr<distconv_adapter>& get_dc() { return m_dc; };
-  const std::unique_ptr<distconv_adapter>& get_dc() const { return m_dc; };
-=======
   std::unique_ptr<distconv_adapter>& get_distconv_adapter_ptr() {
     return m_dc; };
   const std::unique_ptr<distconv_adapter>& get_distconv_adapter_ptr() const {
     return m_dc; };
->>>>>>> a49b57ca
 
  private:
   mutable bool m_distconv_enabled = false;

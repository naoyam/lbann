////////////////////////////////////////////////////////////////////////////////
// Copyright (c) 2014-2016, Lawrence Livermore National Security, LLC.
// Produced at the Lawrence Livermore National Laboratory.
// Written by the LBANN Research Team (B. Van Essen, et al.) listed in
// the CONTRIBUTORS file. <lbann-dev@llnl.gov>
//
// LLNL-CODE-697807.
// All rights reserved.
//
// This file is part of LBANN: Livermore Big Artificial Neural Network
// Toolkit. For details, see http://software.llnl.gov/LBANN or
// https://github.com/LLNL/LBANN.
//
// Licensed under the Apache License, Version 2.0 (the "Licensee"); you
// may not use this file except in compliance with the License.  You may
// obtain a copy of the License at:
//
// http://www.apache.org/licenses/LICENSE-2.0
//
// Unless required by applicable law or agreed to in writing, software
// distributed under the License is distributed on an "AS IS" BASIS,
// WITHOUT WARRANTIES OR CONDITIONS OF ANY KIND, either express or
// implied. See the License for the specific language governing
// permissions and limitations under the license.
////////////////////////////////////////////////////////////////////////////////

#ifndef LBANN_LAYER_HPP_INCLUDED
#define LBANN_LAYER_HPP_INCLUDED

#include "lbann/base.hpp"
#include "lbann/comm.hpp"
#include "lbann/utils/summary.hpp"
#include "lbann/optimizers/optimizer.hpp"
#include "lbann/utils/exception.hpp"
#include "lbann/utils/cudnn_wrapper.hpp"
#include "lbann/utils/timer.hpp"
#include "lbann/io/persist.hpp"
#include <lbann.pb.h>
#include <string>
#include <vector>

namespace lbann {

// Forward declaration
class model;

/** Abstract base class for neural network layers.
 *  A layer takes input tensors ("previous activations") and applies a
 *  mathematical operation to obtain output tensors
 *  ("activations"). This operation often has trainable parameters
 *  called "weights." The previous activations are recieved from
 *  "parent layers" and the activations are sent to "child layers,"
 *  making each layer a node in a directed graph. The layer graph and
 *  the weights are managed by a neural network model class. A layer
 *  should also be able to take objective function gradients
 *  w.r.t. the activations ("previous error signals") and compute the
 *  objective function gradients w.r.t. the previous activations
 *  ("error signals") and w.r.t. the weights. This allows the model to
 *  perform automatic differentiation and to apply first-order
 *  optimization methods to the weights.
 */
class Layer {
 public:
  Layer(lbann_comm *comm);
  Layer(const Layer& other);
  Layer& operator=(const Layer& other);
  virtual ~Layer();

  /** Copy function.
   *  This function dynamically allocates memory for a layer instance
   *  and instantiates a copy. The caller is responsible for
   *  deallocating the instance.
   */
  virtual Layer* copy() const = 0;

  /** Get the layer type's name.
   *  A layer type name should be brief, human-readable description of
   *  the layer's mathematical operation.
   */
  virtual std::string get_type() const = 0;
  /** Get the layer instance's name.
   *  Each layer in a model should have a unique, preferably
   *  human-readable, name.
   */
  inline std::string get_name() const { return m_name; }
  /** Set the layer instance's name.
   *  Each layer in a model should have a unique, preferably
   *  human-readable, name.
   */
  inline void set_name(const std::string name) { m_name = name; }

  /** Get a human-readable description of the layer parameters. */
  virtual std::string get_description() const;
  /** Get a human-readable description of the activation tensors.
   *  Activation tensors are stored in distributed matrices where each
   *  column corresponds to a mini-batch sample. Within each column,
   *  the data is packed w.r.t. the last tensor dimension, then
   *  w.r.t. the penultimate dimension, and so on. 3D tensors are
   *  assumed to be 2D images in NCHW format.
   */
  virtual std::string get_topo_description() const;

  /** Forward propagation step.
   *  Apply a mathematical operation to the previous activations to
   *  obtain the activations.
   */
  virtual void forward_prop();
  /** Backward propagation step.
   *  Given the objective function gradients w.r.t. the activations
   *  (the previous error signals), compute the gradients w.r.t. the
   *  previous activations (the error signals) and w.r.t. the
   *  weights. This is essentially an application of the chain
   *  rule. Note that the objective function may have terms that are
   *  independent of the activations, so we add to the gradients
   *  rather than overwriting them. This means the error signals and
   *  weight gradients must be cleared before performing backward
   *  propagation (see the clear_error_signals function).
   */
  virtual void back_prop();
  /** Update step.
   *  Update the layer's internal members. Note that the optimization
   *  step for the weights happens elsewhere.
   */
  virtual bool update();

  /** Set the error signal tensors to zero.
   *  The error signals are resized for the current mini-batch size.
   */
  virtual void clear_error_signals(int mini_batch_size);

  virtual void summarize_stats(lbann_summary& summarizer, int step);
  virtual void summarize_matrices(lbann_summary& summarizer, int step);

  /** Setup layer members.
   *  By default, this calls the setup_pointers, setup_dims,
   *  setup_matrices, setup_data, and setup_gpu (if needed)
   *  functions. Unless the setup_pointers function has been replaced
   *  in an inherited class, it is assumed that pointers to
   *  parent/child layers have already been initialized.
   *
   *  If the layer has already been setup, this function should
   *  destroy all layer members and reinitialize them. However, it is
   *  not guaranteed that derived classes will obey this
   *  behavior. Caveat emptor.
   */
  virtual void setup();
  /** Check that the setup is reasonable. */
  virtual void check_setup();

  /** Get data layout of the data tensors.
   *  We assume that the data layouts of the previous activations,
   *  activations, previous error signals, and error signals are the
   *  same. Each concrete layer that is templated on its data layout
   *  should override this function to return its template parameter.
   */
  virtual data_layout get_data_layout() const = 0;
  /** Get the device allocation for the data tensors.
   *  We assume that the decice allocation of the previous activations,
   *  activations, previous error signals, and error signals are the
   *  same. Each concrete layer that is templated on its device allocation
   *  should override this function to return its template parameter.
   */
  virtual El::Device get_device_allocation() const = 0;
  /** Get a human-readable description of the data_layout */
  std::string get_data_layout_string(data_layout d) const;
  /** Get a human-readable description of the device allocation */
  std::string get_device_allocation_string(El::Device dev) const;
  /** Get a short human-readable description of the device allocation */
  std::string get_device_allocation_string_short(El::Device dev) const;

  /** Get the dimensions of a previous activations tensor. */
  virtual std::vector<int> get_prev_neuron_dims(int parent_index = 0) const {
    return m_prev_neuron_dims;
  }
  /** Get the size of a previous activations tensor. */
  virtual int get_num_prev_neurons(int parent_index = 0) const {
    return m_num_prev_neurons;
  }
  /** Get the number of dimensions of a previous activations tensor. */
  virtual int get_num_prev_neuron_dims(int parent_index = 0) const {
    return m_num_prev_neuron_dims;
  }
  /** Get the dimensions of an activations tensor. */
  virtual std::vector<int> get_neuron_dims(int child_index = 0) const {
    return m_neuron_dims;
  }
  /** Get the size of an activations tensor. */
  virtual int get_num_neurons(int child_index = 0) const {
    return m_num_neurons;
  }
  /** Get the number of dimensions of an activations tensor. */
  virtual int get_num_neuron_dims(int child_index = 0) const {
    return m_num_neuron_dims;
  }

  /** Reset layer stat counters. */
  virtual void reset_counters();

  /** Whether the layer is using a GPU implementation. */
  inline bool using_gpus() const { return m_using_gpus; }

  /** To make sure copying between host and devices is complete */
  void synchronize() const;

  /** Get expected number of parent layers.
   *  A negative value indicates no limit.
   */
  inline int get_expected_num_parent_layers() const { return m_expected_num_parent_layers; }
  /** Get expected number of child layers.
   *  A negative value indicates no limit.
   */
  inline int get_expected_num_child_layers() const { return m_expected_num_child_layers; }

  /** Return the model that manages this layer. */
  inline model* get_model() const { return m_model; }
  /** Set the model that manages this layer. */
  inline void set_model(model* m) { m_model = m; }

  virtual El::Matrix<El::Int>* get_sample_indices_per_mb() { return nullptr; };

  virtual bool save_to_checkpoint_shared(persist& p) const;
  virtual bool load_from_checkpoint_shared(persist& p);

<<<<<<< HEAD
=======
  virtual bool save_to_checkpoint_distributed(persist& p) const;
  virtual bool load_from_checkpoint_distributed(persist& p);
  
>>>>>>> 60746a00
  /** Write layer to proto file */
  virtual void write_proto(lbann_data::Layer* proto) const;

  /** Send forward propagation output to a child layer.
   *  On output, fp_output is either a matrix view or copy of the
   *  appropriate activation tensor.
   */
  virtual void get_fp_output(AbsDistMat& fp_output, const Layer* child) const;
  /** Send backward propagation output to a parent layer.
   *  On output, bp_output is either a matrix view or copy of the
   *  appropriate error signal tensor.
   */
  virtual void get_bp_output(AbsDistMat& bp_output, const Layer* parent) const;

  /** Get dimensions of forward propagation output to a child layer.
   *  Returns the dimensions of the appropriate activations tensor.
   */
  virtual std::vector<int> fp_output_dims(const Layer* child = nullptr) const { return m_neuron_dims; }

  /** Add to the layer's error signal. */
  virtual void add_to_error_signal(const AbsDistMat& error_signals,
                                   DataType scale = DataType(1),
                                   int parent_index = 0) {
    El::Axpy(scale, error_signals, *m_error_signals[parent_index]);
  }

  /** Get parent layers. */
  inline std::vector<const Layer*>& get_parent_layers() { return m_parent_layers; }
  /** Get parent layers. (const) */
  inline const std::vector<const Layer*>& get_parent_layers() const { return m_parent_layers; }
  /** Get child layers. */
  inline std::vector<const Layer*>& get_child_layers() { return m_child_layers; }
  /** Get child layers. (const) */
  inline const std::vector<const Layer*>& get_child_layers() const { return m_child_layers; }

  /** Get number of parent layers. */
  inline int get_num_parents() const { return get_parent_layers().size(); }
  /** Get number of child layers. */
  inline int get_num_children() const { return get_child_layers().size(); }

  /** Get names in a particular list of layers */
  static std::string get_layer_names(const std::vector<const Layer*>& list);
  std::string get_child_names() const { return get_layer_names(m_child_layers); }
  std::string get_parent_names() const { return get_layer_names(m_parent_layers); }

  /** Add a parent layer.
   *  Does nothing if parent is a null pointer, the same layer, or
   *  already a parent.
   */
  void add_parent_layer(const Layer* parent);
  /** Add a child layer.
   *  Does nothing if child is a null pointer, the same layer, or
   *  already a child.
   */
  void add_child_layer(const Layer* child);

  /** Remove all parent layers.
   *  Parent layers are not deallocated.
   */
  void clear_parent_layers() { get_parent_layers().clear(); }
  /** Remove all child layers.
   *  Child layers are not deallocated.
   */
  void clear_child_layers() { get_child_layers().clear(); }

  /** Get list of pointers to other layers. */
  virtual std::vector<Layer*> get_layer_pointers();
  /** Set list of pointers to other layers. */
  virtual void set_layer_pointers(std::vector<Layer*> layers);

  /** Get references to weights. */
  inline std::vector<weights*>& get_weights() { return m_weights; }
  /** Get references to weights. (const) */
  inline const std::vector<weights*>& get_weights() const { return m_weights; }
  /** Set list of pointers to weights. */
  inline void set_weights(std::vector<weights*> w) { get_weights() = w; }
  /** Replace weights with another Layer's weights*/
  void replace_weights(Layer* other_layer);

  /** Get previous activation tensor. */
  AbsDistMat& get_prev_activations(int parent_index = 0);
  /** Get activation tensor. */
  AbsDistMat& get_activations(int child_index = 0);
  /** Get previous error signal tensor. */
  AbsDistMat& get_prev_error_signals(int child_index = 0);
  /** Get error signal tensor. */
  AbsDistMat& get_error_signals(int parent_index = 0);
  /** Get previous activation tensor. (const) */
  const AbsDistMat& get_prev_activations(int parent_index = 0) const;
  /** Get activation tensor. (const) */
  const AbsDistMat& get_activations(int child_index = 0) const;
  /** Get previous error signal tensor. (const) */
  const AbsDistMat& get_prev_error_signals(int child_index = 0) const;
  /** Get error signal tensor. (const) */
  const AbsDistMat& get_error_signals(int parent_index = 0) const;
  /** Get local portion of previous activation tensor. */
  AbsMat& get_local_prev_activations(int parent_index = 0);
  /** Get local portion of activation tensor. */
  AbsMat& get_local_activations(int child_index = 0);
  /** Get local portion of previous error signal tensor. */
  AbsMat& get_local_prev_error_signals(int child_index = 0);
  /** Get local portion of error signal tensor. */
  AbsMat& get_local_error_signals(int parent_index = 0);
  /** Get local portion of previous activation tensor. (const) */
  const AbsMat& get_local_prev_activations(int parent_index = 0) const;
  /** Get local portion of activation tensor. (const) */
  const AbsMat& get_local_activations(int child_index = 0) const;
  /** Get local portion of previous error signal tensor. (const) */
  const AbsMat& get_local_prev_error_signals(int child_index = 0) const;
  /** Get local portion of error signal tensor. (const) */
  const AbsMat& get_local_error_signals(int parent_index = 0) const;

  /** Get reference to LBANN communicator. */
  lbann_comm* get_comm() const { return m_comm; }
  /** Get reference to cuDNN manager. */
  cudnn::cudnn_manager* get_cudnn_manager() const { return m_cudnn; }

  void freeze();
  void unfreeze();
  bool is_frozen() const;

 protected:

  /** Reference to LBANN communicator. */
  lbann_comm *m_comm;

  /** Dimensions of activation tensor.
   *  If a derived class has more than one activation tensor, it is
   *  responsible for its own interpretation.
   */
  std::vector<int> m_neuron_dims;
  /** Size of activation tensor. */
  int m_num_neurons;
  /** Number of dimensions of activation tensor. */
  int m_num_neuron_dims;
  /** Dimensions of previous activation tensor.
   *  If a derived class has more than one previous activation tensor,
   *  it is responsible for its own interpretation.
   */
  std::vector<int> m_prev_neuron_dims;
  /** Size of previous activation tensor. */
  int m_num_prev_neurons;
  /** Number of dimensions of previous activation tensor. */
  int m_num_prev_neuron_dims;

  /** Previous activation matrices.
   *  Forward propagation inputs from each parent layer. These are
   *  typically matrix views where each column is a flattened tensor
   *  corresponding to a mini-batch sample. The matrices are owned by
   *  the layer.
   */
  std::vector<AbsDistMat*> m_prev_activations;
  /** Activation matrices.
   *  Forward propagation outputs to each child layer. These are
   *  typically matrices where each column is a flattened tensor
   *  corresponding to a mini-batch sample. The matrices are owned by
   *  the layer.
   */
  std::vector<AbsDistMat*> m_activations;
  /** Error signal matrices.
   *  Backward propagation inputs from each child layer. These are
   *  typically matrix views where each column is a flattened tensor
   *  corresponding to a mini-batch sample. The matrices are owned by
   *  the layer.
   */
  std::vector<AbsDistMat*> m_prev_error_signals;
  /** Error signal matrices.
   *  Backward propagation outputs to each parent layer. These are
   *  typically matrices where each column is a flattened tensor
   *  corresponding to a mini-batch sample. The matrices are owned by
   *  the layer.
   */
  std::vector<AbsDistMat*> m_error_signals;

  /** References to layer weights. */
  std::vector<weights*> m_weights;

  /** References to parent layers. */
  std::vector<const Layer*> m_parent_layers;
  /** References to child layers. */
  std::vector<const Layer*> m_child_layers;

  /** Expected number of parent layers.
   *  A negative value indicates no limit.
   */
  int m_expected_num_parent_layers = 1;
  /** Expected number of child layers.
   *  A negative value indicates no limit.
   */
  int m_expected_num_child_layers = 1;

  /** Reference to model managing this layer. */
  model *m_model = nullptr;

  /** Setup data for forward propagation.
   *  Base method gets previous activations from parent layers and
   *  resizes activations for the current mini-batch size.
   */
  virtual void fp_setup_data(int mini_batch_size);
  /** Setup data for forward propagation.
   *  Base method gets previous error signals from child layers. The
   *  error signals are resized for the current mini-batch size in the
   *  clear_error_signals function.
   */
  virtual void bp_setup_data(int mini_batch_size);
#ifdef LBANN_HAS_CUDNN
  /** Pin host memory if needed for GPU memory transfers. */
  virtual void pin_data();
#endif // LBANN_HAS_CUDNN

  /** Setup pointers to parent and child layers.
   *  Called by the setup function. The base method checks that the
   *  number of parents and children are valid. Pointers to the
   *  parent/child layers are assumed to be already initialized.
   */
  virtual void setup_pointers();
  /** Setup tensor dimensions
   *  Called by the setup function. The base method sets the
   *  dimensions of the activation tensors equal to the dimensions of
   *  the first previous activation tensor.
   */
  virtual void setup_dims();
  /** Instantiate distributed matrices.
   *  If the layer has already been setup, this function should
   *  destroy all matrices and reinstantiate them. However, it is not
   *  guaranteed that derived classes will obey this behavior.
   */
  virtual void setup_matrices(const El::Grid& grid);
  /** Setup layer data.
   *  Called by the setup function. The base method sets the previous
   *  activation, activation, previous error signal, and error signal
   *  matrices to zero matrices with the proper dimensions. Matrix
   *  buffers are pinned if needed for GPU transfers.
   */
  virtual void setup_data();
  /** Setup GPU objects.
   *  Called by the setup function if GPUs are enabled. The base
   *  method initializes GPU matrices for the previous activations,
   *  activations, previous error signals, and error signals. It also
   *  initializes cuDNN tensor descriptors.
   */
  virtual void setup_gpu();

  /** Perform the computation for the forward propagation step. */
  virtual void fp_compute() = 0;
  /** Perform the computation for the backward propagation step. */
  virtual void bp_compute() = 0;
  /** Perform the computation for the update step.
   *  Returns false if the layer must reset for a new training epoch.
   */
  virtual bool update_compute() { return true; }

  /** Reference to cuDNN manager. */
  cudnn::cudnn_manager *m_cudnn;

  /** Avoid back prop if frozen */
  bool m_frozen;

#ifdef LBANN_HAS_CUDNN

  /** Number of mini-batch samples per GPU. */
  int m_mini_batch_size_per_gpu;
  /** Maximum number of mini-batch samples per GPU. */
  int m_max_mini_batch_size_per_gpu;

  /** cuDNN descriptor for first previous activation tensor. */
  cudnnTensorDescriptor_t m_prev_activations_cudnn_desc;
  /** cuDNN descriptor for first activations tensor. */
  cudnnTensorDescriptor_t m_activations_cudnn_desc;
  /** cuDNN descriptor for first previous error signal tensor. */
  cudnnTensorDescriptor_t m_prev_error_signals_cudnn_desc;
  /** cuDNN descriptor for first error signal tensor. */
  cudnnTensorDescriptor_t m_error_signals_cudnn_desc;

#endif // LBANN_HAS_CUDNN

  /** Time spent in forward propagation. */
  EvalType m_fp_time;
  /** Time spent in the forward propagation computation. */
  EvalType m_fp_compute_time;
  /** Time spent in backward propagation. */
  EvalType m_bp_time;
  /** Time spent in the backward propagation computation. */
  EvalType m_bp_compute_time;
  /** Time spent in updates. */
  EvalType m_update_time;

  /** Layer instance's name.
   *  Each layer in a model should have a unique, preferably
   *  human-readable, name.
   */
  std::string m_name;

 private:

  /** Whether current layer is using a GPU implementation. */
  bool m_using_gpus;

  /** Instantiate distributed matrices. */
  template <data_layout T, El::Device Dev>
  void instantiate_matrices(const El::Grid& grid);

  /** Deallocate distributed matrices. */
  void deallocate_matrices();

};

} // namespace lbann

#endif // LBANN_LAYER_HPP_INCLUDED<|MERGE_RESOLUTION|>--- conflicted
+++ resolved
@@ -221,12 +221,9 @@
   virtual bool save_to_checkpoint_shared(persist& p) const;
   virtual bool load_from_checkpoint_shared(persist& p);
 
-<<<<<<< HEAD
-=======
   virtual bool save_to_checkpoint_distributed(persist& p) const;
   virtual bool load_from_checkpoint_distributed(persist& p);
-  
->>>>>>> 60746a00
+
   /** Write layer to proto file */
   virtual void write_proto(lbann_data::Layer* proto) const;
 

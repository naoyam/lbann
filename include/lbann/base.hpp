////////////////////////////////////////////////////////////////////////////////xecu
// Copyright (c) 2014-2016, Lawrence Livermore National Security, LLC.
// Produced at the Lawrence Livermore National Laboratory.
// Written by the LBANN Research Team (B. Van Essen, et al.) listed in
// the CONTRIBUTORS file. <lbann-dev@llnl.gov>
//
// LLNL-CODE-697807.
// All rights reserved.
//
// This file is part of LBANN: Livermore Big Artificial Neural Network
// Toolkit. For details, see http://software.llnl.gov/LBANN or
// https://github.com/LLNL/LBANN.
//
// Licensed under the Apache License, Version 2.0 (the "Licensee"); you
// may not use this file except in compliance with the License.  You may
// obtain a copy of the License at:
//
// http://www.apache.org/licenses/LICENSE-2.0
//
// Unless required by applicable law or agreed to in writing, software
// distributed under the License is distributed on an "AS IS" BASIS,
// WITHOUT WARRANTIES OR CONDITIONS OF ANY KIND, either express or
// implied. See the License for the specific language governing
// permissions and limitations under the license.
//
// lbann_base .hpp - Basic definitions, functions
////////////////////////////////////////////////////////////////////////////////

#ifndef LBANN_BASE_HPP
#define LBANN_BASE_HPP

#include "El.hpp"
#include "lbann/Elemental_extensions.hpp"
#include "lbann/utils/cyg_profile.hpp"


<<<<<<< HEAD
// Defines, among other things, lbann::DataType.
#include "lbann_config.hpp"

using EGrid = El::Grid;
using Grid = El::Grid;
using Mat = El::Matrix<lbann::DataType>;
using AbsDistMat = El::AbstractDistMatrix<lbann::DataType>;
using DistMat = El::DistMatrix<lbann::DataType, El::MC, El::MR>;
using CircMat = El::DistMatrix<lbann::DataType, El::CIRC, El::CIRC>;
using StarMat = El::DistMatrix<lbann::DataType, El::STAR, El::STAR>;
/* Summary matrix over columns */
using ColSumMat = El::DistMatrix<lbann::DataType, El::MR, El::STAR>;
using RowSumMat = El::DistMatrix<lbann::DataType, El::MC, El::STAR>;
using StarVCMat = El::DistMatrix<lbann::DataType, El::STAR, El::VC>;
using StarMRMat = El::DistMatrix<lbann::DataType, El::STAR, El::MR>;
/* Summary matrix over columns */
using ColSumStarVCMat = El::DistMatrix<lbann::DataType, El::VC, El::STAR>;
using BlockMat = El::BlockMatrix<lbann::DataType>;
using ElMat = El::ElementalMatrix<lbann::DataType>;
=======
// Datatype for numerical computation
// Default: float
#if LBANN_DATATYPE == 8
using DataType = double;
#elif LBANN_DATATYPE == 4
using DataType = float;
#else
#define LBANN_DATATYPE 4
using DataType = float;
#endif
>>>>>>> ddbc6d9b

// Datatype for model evaluation
// Examples: timing, metrics, objective functions
using EvalType = double;

/// Distributed matrix format
enum class matrix_format {MC_MR, CIRC_CIRC, STAR_STAR, STAR_VC, MC_STAR, invalid};

/// Data layout that is optimized for different modes of parallelism
enum class data_layout {MODEL_PARALLEL, DATA_PARALLEL, invalid};
static matrix_format __attribute__((used)) data_layout_to_matrix_format(data_layout layout) {
  matrix_format format;
  switch(layout) {
  case data_layout::MODEL_PARALLEL:
    format = matrix_format::MC_MR;
    break;
  case data_layout::DATA_PARALLEL:
    /// Weights are stored in STAR_STAR and data in STAR_VC
    format = matrix_format::STAR_STAR;
    break;
  default:
    throw(std::string{} + __FILE__ + " " + std::to_string(__LINE__) + " Invalid data layout selected");
  }
  return format;
}

/// Neural network execution mode
enum class execution_mode {training, validation, testing, prediction, invalid};
static const char *__attribute__((used)) _to_string(execution_mode m) {
  switch(m) {
  case execution_mode::training:
    return "training";
  case execution_mode::validation:
    return "validation";
  case execution_mode::testing:
    return "testing";
  case execution_mode::prediction:
    return "prediction";
  case execution_mode::invalid:
    return "invalid";
  default:
    throw("Invalid execution mode specified"); /// @todo this should be an lbann_exception but then the class has to move to resolve dependencies
  }
}

/** Pooling layer mode */
enum class pool_mode {max, average, average_no_pad};

/** returns a string representation of the pool_mode */
std::string get_pool_mode_name(pool_mode m);

namespace lbann {

// Forward-declaration.
class lbann_comm;

/**
 * Initialize LBANN.
 * The comm instance this returns places every process in one model. This can be
 * changed with lbann_comm::split_models afterward.
 * @param argc The program's argc.
 * @param argv The program's argv.
 * @param seed Optional seed for random number generators.
 */
lbann_comm* initialize(int& argc, char**& argv, int seed = -1);
/**
 * Perform finalization.
 */
void finalize(lbann_comm* comm = nullptr);

class CUtility {
 public:
  static void convolveMat(StarMat *Kernels, BlockMat& InputMat, BlockMat& OutputMat,
                          uint InputWidth, uint InputHeight);
};

}  // namespace lbann

/// Print the dimensions and name of a Elemental matrix
static void __attribute__((used)) _display_matrix(ElMat *m, const char *name) {
  std::cout << "DISPLAY MATRIX: " << name << " = " << m->Height() << " x " << m->Width() << std::endl;
}
#define DISPLAY_MATRIX(x) _display_matrix(x, #x);

// FIXME
#if 1
// __FILE__
#define log_msg(...) {\
  char str[256];\
  sprintf(str, __VA_ARGS__);\
  std::cout << "[" << comm->get_model_rank() << "." << comm->get_rank_in_model() << "][" << __FUNCTION__ << "][Line " << __LINE__ << "]" << str << std::endl; \
  }
#define log_simple_msg(...) {\
  char str[256];\
  sprintf(str, __VA_ARGS__);\
  std::cout << "[" << __FUNCTION__ << "][Line " << __LINE__ << "]" << str << std::endl; \
  }
#else
#define log_msg(...)
#define log_simple_msg(...)
#endif

#define LBANN_MAKE_STR(x) _LBANN_MAKE_STR(x)
#define _LBANN_MAKE_STR(x) #x

#endif // LBANN_BASE_HPP<|MERGE_RESOLUTION|>--- conflicted
+++ resolved
@@ -34,7 +34,6 @@
 #include "lbann/utils/cyg_profile.hpp"
 
 
-<<<<<<< HEAD
 // Defines, among other things, lbann::DataType.
 #include "lbann_config.hpp"
 
@@ -54,18 +53,6 @@
 using ColSumStarVCMat = El::DistMatrix<lbann::DataType, El::VC, El::STAR>;
 using BlockMat = El::BlockMatrix<lbann::DataType>;
 using ElMat = El::ElementalMatrix<lbann::DataType>;
-=======
-// Datatype for numerical computation
-// Default: float
-#if LBANN_DATATYPE == 8
-using DataType = double;
-#elif LBANN_DATATYPE == 4
-using DataType = float;
-#else
-#define LBANN_DATATYPE 4
-using DataType = float;
-#endif
->>>>>>> ddbc6d9b
 
 // Datatype for model evaluation
 // Examples: timing, metrics, objective functions

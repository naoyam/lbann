////////////////////////////////////////////////////////////////////////////////
// Copyright (c) 2014-2016, Lawrence Livermore National Security, LLC.
// Produced at the Lawrence Livermore National Laboratory.
// Written by the LBANN Research Team (B. Van Essen, et al.) listed in
// the CONTRIBUTORS file. <lbann-dev@llnl.gov>
//
// LLNL-CODE-697807.
// All rights reserved.
//
// This file is part of LBANN: Livermore Big Artificial Neural Network
// Toolkit. For details, see http://software.llnl.gov/LBANN or
// https://github.com/LLNL/LBANN.
//
// Licensed under the Apache License, Version 2.0 (the "Licensee"); you
// may not use this file except in compliance with the License.  You may
// obtain a copy of the License at:
//
// http://www.apache.org/licenses/LICENSE-2.0
//
// Unless required by applicable law or agreed to in writing, software
// distributed under the License is distributed on an "AS IS" BASIS,
// WITHOUT WARRANTIES OR CONDITIONS OF ANY KIND, either express or
// implied. See the License for the specific language governing
// permissions and limitations under the license.
//
// lbann_data_reader_imagenet .hpp .cpp - generic_data_reader class for ImageNetSingle dataset
////////////////////////////////////////////////////////////////////////////////

#ifndef LBANN_DATA_READER_IMAGENET_SINGLE_HPP
#define LBANN_DATA_READER_IMAGENET_SINGLE_HPP

#include "lbann_data_reader_imagenet.hpp"
#include "lbann_image_preprocessor.hpp"

<<<<<<< HEAD
namespace lbann
{
class imagenet_readerSingle : public imagenet_reader
{
public:
  imagenet_readerSingle(int batchSize, bool shuffle = true);
  imagenet_readerSingle(const imagenet_readerSingle& source);
  ~imagenet_readerSingle();
=======
namespace lbann {
class imagenet_readerSingle : public imagenet_reader {
 public:
  imagenet_readerSingle(int batchSize, bool shuffle = true);
  imagenet_readerSingle(const imagenet_readerSingle& source);
  ~imagenet_readerSingle(void);
>>>>>>> 59bc798b

  imagenet_readerSingle& operator=(const imagenet_readerSingle& source);

  int fetch_data(Mat& X);
  int fetch_label(Mat& Y);
  void load(void);

 private:
  std::ifstream m_data_filestream;
  size_t m_file_size;
  std::vector<unsigned char> m_work_buffer;
  std::vector<std::pair<size_t, int> > m_offsets; //stores: <offset, label>
  std::vector<unsigned char> m_pixels;

<<<<<<< HEAD
  void open_data_stream();
=======
  void open_data_stream(void);
>>>>>>> 59bc798b
};

}  // namespace lbann

#endif  // LBANN_DATA_READER_IMAGENET_HPP<|MERGE_RESOLUTION|>--- conflicted
+++ resolved
@@ -32,23 +32,12 @@
 #include "lbann_data_reader_imagenet.hpp"
 #include "lbann_image_preprocessor.hpp"
 
-<<<<<<< HEAD
-namespace lbann
-{
-class imagenet_readerSingle : public imagenet_reader
-{
-public:
-  imagenet_readerSingle(int batchSize, bool shuffle = true);
-  imagenet_readerSingle(const imagenet_readerSingle& source);
-  ~imagenet_readerSingle();
-=======
 namespace lbann {
 class imagenet_readerSingle : public imagenet_reader {
  public:
   imagenet_readerSingle(int batchSize, bool shuffle = true);
   imagenet_readerSingle(const imagenet_readerSingle& source);
   ~imagenet_readerSingle(void);
->>>>>>> 59bc798b
 
   imagenet_readerSingle& operator=(const imagenet_readerSingle& source);
 
@@ -63,11 +52,7 @@
   std::vector<std::pair<size_t, int> > m_offsets; //stores: <offset, label>
   std::vector<unsigned char> m_pixels;
 
-<<<<<<< HEAD
-  void open_data_stream();
-=======
   void open_data_stream(void);
->>>>>>> 59bc798b
 };
 
 }  // namespace lbann
